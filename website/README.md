<!--
 - Licensed to the Apache Software Foundation (ASF) under one
 - or more contributor license agreements.  See the NOTICE file
 - distributed with this work for additional information
 - regarding copyright ownership.  The ASF licenses this file
 - to you under the Apache License, Version 2.0 (the
 - "License"); you may not use this file except in compliance
 - with the License.  You may obtain a copy of the License at
 - 
 -     http://www.apache.org/licenses/LICENSE-2.0
 - 
 - Unless required by applicable law or agreed to in writing, software
 - distributed under the License is distributed on an "AS IS" BASIS,
 - WITHOUT WARRANTIES OR CONDITIONS OF ANY KIND, either express or implied.
 - See the License for the specific language governing permissions and 
 - limitations under the License.
-->

# Apache XTable™ (Incubating) Website Source Code

This repo hosts the source code of [Apache XTable™ (Incubating)](https://github.com/apache/incubator-xtable)

## Prerequisite

Install [npm](https://treehouse.github.io/installation-guides/mac/node-mac.html) for the first time.

## Installation

```console
cd website
npm install
```

## Local Development

```console
cd website
npm start
```

This command starts a local development server and opens up a browser window. 
Most changes are reflected live without having to restart the server.

## Build

```console
cd website
npm run build
```

This command generates static content into the `build` directory and can be served using any static contents hosting service.

## Testing your Build Locally
It is important to test your build locally before deploying to production.

```console
cd website
npm run serve
```
> [!NOTE]  
> If you make changes to the contents inside `docs` directory, you can verify the changes locally by visiting https://localhost:3000/docs/setup after running `npm run serve`. 

## Creating new pages with navbar access
1. Create a new folder i.e. `releases` inside the `website` directory
2. Create a new file i.e. `downloads.mdx` inside the `releases` directory
3. Add necessary content to the markdown file
4. Include the reference to the new folder in the `docusaurus.config.js` file as follows:
* Add the new folder to the `plugins` array under `config` key, like
```javascript
      [
        '@docusaurus/plugin-content-docs',
        {
          id: 'releases',
          path: 'releases',
          routeBasePath: 'releases',
        },
      ]
```
* Add the new folder to the `items` array under `navbar` key, like
```javascript
      {to: 'releases/downloads', label: 'Downloads', position: 'left'}
```

## Docs
### Creating new docs
1. Place the new file into the `docs` folder.
2. Include the reference for the new file into the `sidebars.js` file.

## Blogs
### Adding new external blogs (redirection)
1. Create a `.mdx` file similar to `website/blog/onetable-now-oss.mdx`
2. Add relevant thumbnail image to `website/static/images/<folder-name>` folder
3. Make sure to add the appropriate redirection link in the `.mdx` file
> For thumbnail images, we recommend using **1200x600px** and `.png` format.

### Adding inline blogs
1. Create a `.md` file with all the content inline following Markdown syntax
2. Place relevant images in the `website/static/images/<folder-name>` folder and refer to it in the blog

> [!NOTE]  
> You may see broken thumbnails for the blogs during `npm start` or `npm serve` because the images needs to be rendered from the main repo. This can only be tested after being merged to the main branch.

## Releases
### Adding new release
1. Create a `.mdx` file similar to `website/releases/release-0.1.0-incubating.mdx`
2. Update the [downloads](releases/downloads.mdx) file to include the new release similar to the existing releases

<<<<<<< HEAD
## Changes to the website homepage
1. The homepage is a `.html` file located at `website/static/index.html`
2. If you're making changes to the page, test it locally using `python 3 -m http.server` and visiting http://localhost:8000/ before pushing the changes. 
=======
>>>>>>> 7f95b12b

## Maintainers
[Apache XTable™ (Incubating) Community](https://incubator.apache.org/projects/xtable.html)<|MERGE_RESOLUTION|>--- conflicted
+++ resolved
@@ -105,12 +105,10 @@
 1. Create a `.mdx` file similar to `website/releases/release-0.1.0-incubating.mdx`
 2. Update the [downloads](releases/downloads.mdx) file to include the new release similar to the existing releases
 
-<<<<<<< HEAD
 ## Changes to the website homepage
 1. The homepage is a `.html` file located at `website/static/index.html`
 2. If you're making changes to the page, test it locally using `python 3 -m http.server` and visiting http://localhost:8000/ before pushing the changes. 
-=======
->>>>>>> 7f95b12b
+
 
 ## Maintainers
 [Apache XTable™ (Incubating) Community](https://incubator.apache.org/projects/xtable.html)
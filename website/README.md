--- conflicted
+++ resolved
@@ -108,10 +108,7 @@
 ## Changes to the website homepage
 1. The homepage is a `.html` file located at `website/static/index.html`
 2. If you're making changes to the page, test it locally using `python 3 -m http.server` and visiting http://localhost:8000/ before pushing the changes. 
-<<<<<<< HEAD
-=======
 
->>>>>>> b03c0501
 
 ## Maintainers
 [Apache XTable™ (Incubating) Community](https://incubator.apache.org/projects/xtable.html)
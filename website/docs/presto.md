--- conflicted
+++ resolved
@@ -1,90 +1,10 @@
----
+# Query Engines
 
-sidebar_position: 6
-title: "Presto"
----------------
+Apache XTable™ (Incubating) synced tables behave the similarly to native tables which means you do not need any additional configurations
+on query engines' side to work with tables synced by Apache XTable™ (Incubating). This guide will delve into the details of working
+with various query engines.
+For more information on how to sync a source format table to create necessary log files to be inferred as a
+different format table, refer to [Creating your first interoperable table guide](/docs/how-to)
 
-import Tabs from '@theme/Tabs';
-import TabItem from '@theme/TabItem';
-
-# Querying from Presto
-
-Presto allows you to query table formats like Hudi, Delta and Iceberg using connectors. The same setup will
-work for Apache XTable™ (Incubating) synced tables as well.
-
-For more information and required configurations refer to:
-* [Hudi Connector](https://prestodb.io/docs/current/connector/hudi.html)
-* [Delta Lake](https://prestodb.io/docs/current/connector/deltalake.html)
-* [Iceberg Connector](https://prestodb.io/docs/current/connector/iceberg.html)
-
-:::danger Delta Lake:
-Delta Lake supports [generated columns](https://docs.databricks.com/en/delta/generated-columns.html)
-which are a special type of column whose values are automatically generated based on a user-specified function
-<<<<<<< HEAD
-over other columns in the Delta table. During sync, Apache XTable™ (Incubating) uses the same logic to generate partition columns wherever required.
-=======
-over other columns in the Delta table. During sync, Apache XTable™ (Incubating) uses the same logic to generate partition columns wherever required. 
->>>>>>> 9ba51e4c
-Currently, the generated columns from Apache XTable™ (Incubating) sync shows `NULL` when queried from Presto CLI.
-:::
-
-For hands on experimentation, please follow [Creating your first interoperable table](/docs/how-to) tutorial
-to create Apache XTable™ (Incubating) synced tables followed by [Hive Metastore](/docs/hms) tutorial to register the target table
-in Hive Metastore. Once done, follow the below high level steps:
-1. If you are working with a self-managed Presto service, from the presto-server directory run `./bin/launcher run`
-2. From the directory where you have installed presto-cli: login to presto-cli by running `./presto-cli`
-3. Start querying the table i.e. `SELECT * FROM catalog.schema.table;`.
-
-<Tabs
-groupId="table-format"
-defaultValue="hudi"
-values={[
-{ label: 'targetFormat: HUDI', value: 'hudi', },
-{ label: 'targetFormat: DELTA', value: 'delta', },
-{ label: 'targetFormat: ICEBERG', value: 'iceberg', },]}
-
-> <TabItem value="hudi">
-
-<<<<<<< HEAD
-:::tip Note:
-If you are following the example from [Hive Metastore](/docs/hms), you can query the Apache XTable™ (Incubating) synced Hudi table
-=======
-:::tip Note: 
-If you are following the example from [Hive Metastore](/docs/hms), you can query the Apache XTable™ (Incubating) synced Hudi table 
->>>>>>> 9ba51e4c
-from Presto using the below query.
-
-```sql md title="sql"
-SELECT * FROM hudi.hudi_db.<table_name>;
-```
-
-:::
-
-</TabItem>
-<TabItem value="delta">
-
-:::tip Note:
-If you are following the example from [Hive Metastore](/docs/hms), you can query the Apache XTable™ (Incubating) synced Delta table
-from Presto using the below query.
-
-```sql md title="sql"
-SELECT * FROM delta.delta_db.<table_name>;
-```
-
-:::
-
-</TabItem>
-<TabItem value="iceberg">
-
-:::tip Note:
-If you are following the example from [Hive Metastore](/docs/hms), you can query the Apache XTable™ (Incubating) synced Iceberg table
-from Presto using the below query.
-
-```sql md title="sql"
-SELECT * FROM iceberg.iceberg_db.<table_name>;
-```
-
-:::
-
-</TabItem>
-</Tabs>+In addition to the information in this guide, we recommend you following official guidelines
+from the respective query engines while working with different table formats.
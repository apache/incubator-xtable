---
sidebar_position: 1
title: "Hive Metastore"
---

import Tabs from '@theme/Tabs';
import TabItem from '@theme/TabItem';

# Syncing to Hive Metastore
This document walks through the steps to register an Apache XTable™ (Incubating) synced table on Hive Metastore (HMS).

## Pre-requisites
1. Source table(s) (Hudi/Delta/Iceberg) already written to your local storage or external storage locations like S3/GCS/ADLS. 
   If you don't have the source table written in place already,
   you can follow the steps in [this](/docs/how-to#create-dataset) tutorial to set it up.
2. A compute instance where you can run Apache Spark. This can be your local machine, docker,
   or a distributed system like Amazon EMR, Google Cloud's Dataproc, Azure HDInsight etc.
   This is a required step to register the table in HMS using a Spark client.
3. Clone the XTable™ (Incubating) [repository](https://github.com/apache/incubator-xtable) and create the
   `xtable-utilities-0.2.0-SNAPSHOT-bundled.jar` by following the steps on the [Installation page](/docs/setup) 
4. This guide also assumes that you have configured the Hive Metastore locally or on EMR/Dataproc/HDInsight
   and is already running.

## Steps
### Running sync
Create `my_config.yaml` in the cloned Apache XTable™ (Incubating) directory.

<Tabs
groupId="table-format"
defaultValue="hudi"
values={[
{ label: 'targetFormat: HUDI', value: 'hudi', },
{ label: 'targetFormat: DELTA', value: 'delta', },
{ label: 'targetFormat: ICEBERG', value: 'iceberg', },
]}
>
<TabItem value="hudi">

```yaml md title="yaml"
sourceFormat: DELTA|ICEBERG # choose only one
targetFormats:
  - HUDI
datasets:
  -
    tableBasePath: file:///path/to/source/data
    tableName: table_name
```

</TabItem>
<TabItem value="delta">

```yaml md title="yaml"
sourceFormat: HUDI|ICEBERG # choose only one
targetFormats:
  - DELTA
datasets:
  -
    tableBasePath: file:///path/to/source/data
    tableName: table_name
    partitionSpec: partitionpath:VALUE # you only need to specify partitionSpec for HUDI sourceFormat
```

</TabItem>
<TabItem value="iceberg">

```yaml md title="yaml"
sourceFormat: HUDI|DELTA # choose only one
targetFormats:
  - ICEBERG
datasets:
  -
    tableBasePath: file:///path/to/source/data
    tableName: table_name
    partitionSpec: partitionpath:VALUE # you only need to specify partitionSpec for HUDI sourceFormat
```

</TabItem>
</Tabs>

:::note Note:
1. Replace with appropriate values for `sourceFormat`, `tableBasePath` and `tableName` fields.
2. Replace `file:///path/to/source/data` to appropriate source data path
   if you have your source table in S3/GCS/ADLS i.e. 
    * S3 - `s3://path/to/source/data` 
    * GCS - `gs://path/to/source/data` or
    * ADLS - `abfss://<container-name>@<storage-account-name>.dfs.core.windows.net/<path-to-data>`
:::

From your terminal under the cloned Apache XTable™ (Incubating) directory, run the sync process using the below command.
<<<<<<< HEAD
```shell in JDBC md title="shell in JDBC"
java -jar xtable-utilities/target/xtable-utilities-0.1.0-SNAPSHOT-bundled.jar --datasetConfig my_config.yaml
=======
```shell md title="shell"
java -jar xtable-utilities/target/xtable-utilities-0.2.0-SNAPSHOT-bundled.jar --datasetConfig my_config.yaml
>>>>>>> 7621697f
```

:::tip Note:
At this point, if you check your bucket path, you will be able to see `.hoodie` or `_delta_log` or `metadata`
directory with relevant metadata files that helps query engines to interpret the data as a Hudi/Delta/Iceberg table.
:::

### Register the target table in Hive Metastore 
Now you need to register the Apache XTable™ (Incubating) synced target table in Hive Metastore.  

<Tabs
groupId="table-format"
defaultValue="hudi"
values={[
{ label: 'targetFormat: HUDI', value: 'hudi', },
{ label: 'targetFormat: DELTA', value: 'delta', },
{ label: 'targetFormat: ICEBERG', value: 'iceberg', },
]}
>
<TabItem value="hudi">

A Hudi table can directly be synced to the Hive Metastore using Hive Sync Tool 
and subsequently be queried by different query engines. For more information on the Hive Sync Tool, check 
[Hudi Hive Metastore](https://hudi.apache.org/docs/syncing_metastore) docs.

```shell md title="shell with HMS example"
cd $HUDI_HOME/hudi-sync/hudi-hive-sync ; \
./run_sync_tool.sh  \
--metastore-uris '<thrift_url>' \
--partitioned-by <partition_field> \
--base-path '<path/to/s3/synced/hudi/table>' \
--database <database_name> \
--table <tableName> \
--sync-mode hms 
```

```shell md title="shell"
cd $HUDI_HOME/hudi-sync/hudi-hive-sync

./run_sync_tool.sh  \
--jdbc-url <jdbc_url> \
--user <username> \
--pass <password> \
--partitioned-by <partition_field> \
--base-path '<path/to/synced/hudi/table>' \
--database <database_name> \
--table <tableName>
```

:::note Note:
Replace `file:///path/to/source/data` to appropriate source data path
if you have your source table in S3/GCS/ADLS i.e.
* S3 - `s3://path/to/source/data`
* GCS - `gs://path/to/source/data` or
* ADLS - `abfss://<container-name>@<storage-account-name>.dfs.core.windows.net/<path-to-data>`
:::


Now you will be able to query the created table directly as a Hudi table from the same `spark` session or
using query engines like `Presto` and/or `Trino`. Check out the guides for querying the Apache XTable™ (Incubating) synced tables on
[Presto](/docs/presto) or [Trino](/docs/trino) query engines for more information.

```sql md title="sql"
SELECT * FROM <database_name>.<table_name>;
```

</TabItem>
<TabItem value="delta">

```shell md title="shell"
spark-sql --packages io.delta:delta-core_2.12:2.0.0 \
--conf "spark.sql.extensions=io.delta.sql.DeltaSparkSessionExtension" \
--conf "spark.sql.catalog.spark_catalog=org.apache.spark.sql.delta.catalog.DeltaCatalog" \
--conf "spark.sql.catalogImplementation=hive"
```

In the `spark-sql` shell, you need to create a schema and table like below.

```sql md title="sql"
CREATE SCHEMA delta_db;

CREATE TABLE delta_db.<table_name> USING DELTA LOCATION '/path/to/synced/delta/table';
```

:::note Note:
Replace `file:///path/to/source/data` to appropriate source data path
if you have your source table in S3/GCS/ADLS i.e. 
* S3 - `s3://path/to/source/data`
* GCS - `gs://path/to/source/data` or
* ADLS - `abfss://<container-name>@<storage-account-name>.dfs.core.windows.net/<path-to-data>`
:::

Now you will be able to query the created table directly as a Delta table from the same `spark` session or
using query engines like `Presto` and/or `Trino`. Check out the guides for querying the Apache XTable™ (Incubating) synced tables on
[Presto](/docs/presto) or [Trino](/docs/trino) query engines for more information.

```sql md title="sql"
SELECT * FROM delta_db.<table_name>;
```

</TabItem>
<TabItem value="iceberg">

```shell md title="shell"
spark-sql --packages org.apache.iceberg:iceberg-spark-runtime-3.2_2.12:1.2.1 \
--conf "spark.sql.extensions=org.apache.iceberg.spark.extensions.IcebergSparkSessionExtensions" \
--conf "spark.sql.catalog.spark_catalog=org.apache.iceberg.spark.SparkSessionCatalog" \
--conf "spark.sql.catalog.spark_catalog.type=hive" \
--conf "spark.sql.catalog.hive_prod=org.apache.iceberg.spark.SparkCatalog" \
--conf "spark.sql.catalog.hive_prod.type=hive"
```

In the `spark-sql` shell, you need to create a schema and table like below.

```sql md title="sql"
CREATE SCHEMA iceberg_db;

CALL hive_prod.system.register_table(
   table => 'hive_prod.iceberg_db.<table_name>',
   metadata_file => '/path/to/synced/iceberg/table/metadata/<VERSION>.metadata.json'
);

```

:::note Note:
Replace the dataset path while creating a dataframe to appropriate data path if you have your table
in S3/GCS/ADLS i.e. 
* S3 - `s3://path/to/source/data`
* GCS - `gs://path/to/source/data` or
* ADLS - `abfss://<container-name>@<storage-account-name>.dfs.core.windows.net/<path-to-data>`
:::

Now you will be able to query the created table directly as an Iceberg table from the same `spark` session or
using query engines like `Presto` and/or `Trino`. Check out the guides for querying the Apache XTable™ (Incubating) synced tables on
[Presto](/docs/presto) or [Trino](/docs/trino) query engines for more information.

```sql md title="sql"
SELECT * FROM iceberg_db.<table_name>;
```

```sql md title="sql for Iceberg, Hudi and Delta Lake in S3"
select * from hudi.hudi_db.people;
select * from delta.delta_db.people;
select * from iceberg.iceberg_db.people;
```

In the example demo docker image, you can find the catalog configurations.

</TabItem>
</Tabs>

## Conclusion
In this guide we saw how to,
1. sync a source table to create metadata for the desired target table formats using Apache XTable™ (Incubating) 
2. catalog the data in the target table format in Hive Metastore
3. query the target table using Spark<|MERGE_RESOLUTION|>--- conflicted
+++ resolved
@@ -87,13 +87,9 @@
 :::
 
 From your terminal under the cloned Apache XTable™ (Incubating) directory, run the sync process using the below command.
-<<<<<<< HEAD
 ```shell in JDBC md title="shell in JDBC"
 java -jar xtable-utilities/target/xtable-utilities-0.1.0-SNAPSHOT-bundled.jar --datasetConfig my_config.yaml
-=======
-```shell md title="shell"
-java -jar xtable-utilities/target/xtable-utilities-0.2.0-SNAPSHOT-bundled.jar --datasetConfig my_config.yaml
->>>>>>> 7621697f
+
 ```
 
 :::tip Note:

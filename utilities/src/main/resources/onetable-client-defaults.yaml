#
# Licensed to the Apache Software Foundation (ASF) under one or more
# contributor license agreements.  See the NOTICE file distributed with
# this work for additional information regarding copyright ownership.
# The ASF licenses this file to You under the Apache License, Version 2.0
# (the "License"); you may not use this file except in compliance with
# the License.  You may obtain a copy of the License at
#
#     http://www.apache.org/licenses/LICENSE-2.0
#
# Unless required by applicable law or agreed to in writing, software
# distributed under the License is distributed on an "AS IS" BASIS,
# WITHOUT WARRANTIES OR CONDITIONS OF ANY KIND, either express or implied.
# See the License for the specific language governing permissions and
# limitations under the License.
#
## This file contains the default configuration of known OneTable tableFormatsClients for both source and target
## table formats. The config maps a table format name to a client class, and contains the default configuration
## values needed by the client.

## sourceClientProviderClass: The class name of a table format's client factory, where the client is
##     used for reading from a table of this format. All user configurations, including hadoop config
##     and client specific configuration, will be available to the factory for instantiation of the
##     client.
## targetClientProviderClass: The class name of a table format's client factory, where the client is
##     used for writing to a table of this format.
## configuration: A map of configuration values specific to this client.

tableFormatsClients:
<<<<<<< HEAD
  HUDI:
    sourceClientProviderClass: io.onetable.hudi.HudiSourceClientProvider
  DELTA:
    sourceClientProviderClass: io.onetable.delta.DeltaSourceClientProvider
    targetClientProviderClass: io.onetable.delta.DeltaClient
    configuration:
      spark.master: local[2]
      spark.app.name: onetableclient
  ICEBERG:
    sourceClientProviderClass: io.onetable.iceberg.IcebergSourceClientProvider
    targetClientProviderClass: io.onetable.iceberg.IcebergTargetClient
=======
    HUDI:
      sourceClientProviderClass: org.apache.xtable.hudi.HudiSourceClientProvider
    DELTA:
      sourceClientProviderClass: org.apache.xtable.delta.DeltaSourceClientProvider
      targetClientProviderClass: org.apache.xtable.delta.DeltaClient
      configuration:
        spark.master: local[2]
        spark.app.name: onetableclient
    ICEBERG:
      sourceClientProviderClass: org.apache.xtable.iceberg.IcebergSourceClientProvider
      targetClientProviderClass: org.apache.xtable.iceberg.IcebergTargetClient
>>>>>>> 243e981d
<|MERGE_RESOLUTION|>--- conflicted
+++ resolved
@@ -27,28 +27,14 @@
 ## configuration: A map of configuration values specific to this client.
 
 tableFormatsClients:
-<<<<<<< HEAD
   HUDI:
-    sourceClientProviderClass: io.onetable.hudi.HudiSourceClientProvider
+    sourceClientProviderClass: org.apache.xtable.hudi.HudiSourceClientProvider
   DELTA:
-    sourceClientProviderClass: io.onetable.delta.DeltaSourceClientProvider
-    targetClientProviderClass: io.onetable.delta.DeltaClient
+    sourceClientProviderClass: org.apache.xtable.delta.DeltaSourceClientProvider
+    targetClientProviderClass: org.apache.xtable.delta.DeltaClient
     configuration:
       spark.master: local[2]
       spark.app.name: onetableclient
   ICEBERG:
-    sourceClientProviderClass: io.onetable.iceberg.IcebergSourceClientProvider
-    targetClientProviderClass: io.onetable.iceberg.IcebergTargetClient
-=======
-    HUDI:
-      sourceClientProviderClass: org.apache.xtable.hudi.HudiSourceClientProvider
-    DELTA:
-      sourceClientProviderClass: org.apache.xtable.delta.DeltaSourceClientProvider
-      targetClientProviderClass: org.apache.xtable.delta.DeltaClient
-      configuration:
-        spark.master: local[2]
-        spark.app.name: onetableclient
-    ICEBERG:
-      sourceClientProviderClass: org.apache.xtable.iceberg.IcebergSourceClientProvider
-      targetClientProviderClass: org.apache.xtable.iceberg.IcebergTargetClient
->>>>>>> 243e981d
+    sourceClientProviderClass: org.apache.xtable.iceberg.IcebergSourceClientProvider
+    targetClientProviderClass: org.apache.xtable.iceberg.IcebergTargetClient
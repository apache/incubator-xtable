--- conflicted
+++ resolved
@@ -18,13 +18,8 @@
 <project xmlns="http://maven.apache.org/POM/4.0.0" xmlns:xsi="http://www.w3.org/2001/XMLSchema-instance" xsi:schemaLocation="http://maven.apache.org/POM/4.0.0 http://maven.apache.org/xsd/maven-4.0.0.xsd">
     <modelVersion>4.0.0</modelVersion>
     <parent>
-<<<<<<< HEAD
-        <groupId>io.onetable</groupId>
-        <artifactId>onetable</artifactId>
-=======
         <groupId>org.apache.xtable</groupId>
         <artifactId>xtable</artifactId>
->>>>>>> 243e981d
         <version>0.1.0-SNAPSHOT</version>
     </parent>
 

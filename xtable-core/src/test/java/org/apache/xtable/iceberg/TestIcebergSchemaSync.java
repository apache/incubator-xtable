--- conflicted
+++ resolved
@@ -340,32 +340,6 @@
   }
 
   @Test
-<<<<<<< HEAD
-  public void testUpdateColumnName() {
-    UpdateSchema mockUpdateSchema = Mockito.mock(UpdateSchema.class);
-    when(mockTransaction.updateSchema()).thenReturn(mockUpdateSchema);
-    schemaSync.sync(SCHEMA, updateColumnName(2), mockTransaction);
-
-    verify(mockUpdateSchema).renameColumn(SCHEMA.findColumnName(2), "updateColumnName");
-    verify(mockUpdateSchema).commit();
-  }
-
-  private Schema updateColumnName(int fieldId) {
-    List<Types.NestedField> fields = new ArrayList<>();
-    for (Types.NestedField existingField : SCHEMA.columns()) {
-      if (existingField.fieldId() == fieldId) {
-        fields.add(
-            Types.NestedField.of(
-                existingField.fieldId(),
-                existingField.isOptional(),
-                "updateColumnName",
-                existingField.type()));
-      } else {
-        fields.add(existingField);
-      }
-    }
-    return new Schema(fields);
-=======
   void testSyncWithProvidedIds() {
     BaseTable mockBaseTable = Mockito.mock(BaseTable.class, RETURNS_DEEP_STUBS);
     TableMetadata mockCurrent = Mockito.mock(TableMetadata.class);
@@ -382,7 +356,33 @@
       schemaSync.syncWithProvidedIds(SCHEMA, mockBaseTable);
       verify(mockBaseTable.operations()).commit(mockCurrent, mockUpdated);
     }
->>>>>>> 93d4d27c
+  }
+
+  @Test
+  public void testUpdateColumnName() {
+    UpdateSchema mockUpdateSchema = Mockito.mock(UpdateSchema.class);
+    when(mockTransaction.updateSchema()).thenReturn(mockUpdateSchema);
+    schemaSync.sync(SCHEMA, updateColumnName(2), mockTransaction);
+
+    verify(mockUpdateSchema).renameColumn(SCHEMA.findColumnName(2), "updateColumnName");
+    verify(mockUpdateSchema).commit();
+  }
+
+  private Schema updateColumnName(int fieldId) {
+    List<Types.NestedField> fields = new ArrayList<>();
+    for (Types.NestedField existingField : SCHEMA.columns()) {
+      if (existingField.fieldId() == fieldId) {
+        fields.add(
+            Types.NestedField.of(
+                existingField.fieldId(),
+                existingField.isOptional(),
+                "updateColumnName",
+                existingField.type()));
+      } else {
+        fields.add(existingField);
+      }
+    }
+    return new Schema(fields);
   }
 
   private Schema addColumnToDefault(Schema schema, Types.NestedField field, Integer parentId) {

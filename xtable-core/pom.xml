--- conflicted
+++ resolved
@@ -110,7 +110,6 @@
             <scope>test</scope>
         </dependency>
 
-<<<<<<< HEAD
         <dependency>
             <groupId>io.delta</groupId>
             <artifactId>delta-kernel-api</artifactId>
@@ -125,7 +124,6 @@
 
 
 
-=======
         <!-- Paimon dependencies -->
         <dependency>
             <groupId>org.apache.paimon</groupId>
@@ -137,7 +135,6 @@
             <scope>test</scope>
         </dependency>
 
->>>>>>> 8cceec71
         <!-- Hadoop dependencies -->
         <dependency>
             <groupId>org.apache.hadoop</groupId>

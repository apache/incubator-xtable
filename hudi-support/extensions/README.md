--- conflicted
+++ resolved
@@ -11,15 +11,9 @@
 1. Add the extensions jar (`hudi-extensions-0.1.0-SNAPSHOT-bundled.jar`) to your class path.  
    For example, if you're using the Hudi [quick-start guide](https://hudi.apache.org/docs/quick-start-guide#spark-shellsql) for spark you can just add `--jars hudi-extensions-0.1.0-SNAPSHOT-bundled.jar` to the end of the command.
 2. Set the following configurations in your writer options:  
-<<<<<<< HEAD
-   `hoodie.avro.write.support.class: io.onetable.hudi.extensions.HoodieAvroWriteSupportWithFieldIds`  
-   `hoodie.client.init.callback.classes: io.onetable.hudi.extensions.AddFieldIdsClientInitCallback`  
-   `hoodie.datasource.write.row.writer.enable : false` (RowWriter support is coming soon)
-=======
    `hoodie.avro.write.support.class: org.apache.xtable.hudi.extensions.HoodieAvroWriteSupportWithFieldIds`  
    `hoodie.client.init.callback.classes: org.apache.xtable.hudi.extensions.AddFieldIdsClientInitCallback`  
-   `hoodie.datasource.write.row.writer.enable : false` (RowWriter support is coming soon)  
->>>>>>> 243e981d
+   `hoodie.datasource.write.row.writer.enable : false` (RowWriter support is coming soon)
 3. Run your existing code that use Hudi writers
 
 ## Hudi Streamer Extensions

--- conflicted
+++ resolved
@@ -27,11 +27,7 @@
         <Root additivity="false" level="warn">
             <AppenderRef ref="console"/>
         </Root>
-<<<<<<< HEAD
-        <Logger additivity="false" level="info" name="io.onetable">
-=======
-        <Logger name="org.apache.xtable" level="info" additivity="false">
->>>>>>> 243e981d
+        <Logger additivity="false" level="info" name="org.apache.xtable">
             <AppenderRef ref="console"/>
         </Logger>
     </Loggers>

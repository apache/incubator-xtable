/*
 * Licensed to the Apache Software Foundation (ASF) under one
 * or more contributor license agreements.  See the NOTICE file
 * distributed with this work for additional information
 * regarding copyright ownership.  The ASF licenses this file
 * to you under the Apache License, Version 2.0 (the
 * "License"); you may not use this file except in compliance
 * with the License.  You may obtain a copy of the License at
 *
 *      http://www.apache.org/licenses/LICENSE-2.0
 *
 * Unless required by applicable law or agreed to in writing, software
 * distributed under the License is distributed on an "AS IS" BASIS,
 * WITHOUT WARRANTIES OR CONDITIONS OF ANY KIND, either express or implied.
 * See the License for the specific language governing permissions and
 * limitations under the License.
 */
 
package io.onetable;

import static java.util.stream.Collectors.groupingBy;
import static org.junit.jupiter.api.Assertions.assertEquals;
import static org.junit.jupiter.api.Assertions.assertFalse;
import static org.junit.jupiter.api.Assertions.assertThrows;

import java.nio.file.Path;
import java.time.Instant;
import java.time.ZoneId;
import java.time.format.DateTimeFormatter;
import java.util.Arrays;
import java.util.Collections;
import java.util.HashMap;
import java.util.List;
import java.util.Map;
import java.util.Set;
import java.util.UUID;
import java.util.function.Function;
import java.util.stream.Collectors;
import java.util.stream.IntStream;
import java.util.stream.Stream;
import java.util.stream.StreamSupport;

import lombok.AllArgsConstructor;
import lombok.SneakyThrows;
import lombok.Value;

import org.apache.avro.Schema;
import org.apache.spark.SparkConf;
import org.apache.spark.api.java.JavaSparkContext;
import org.apache.spark.serializer.KryoSerializer;
import org.apache.spark.sql.Dataset;
import org.apache.spark.sql.Row;
import org.apache.spark.sql.SparkSession;
import org.apache.spark.sql.types.StructField;
import org.apache.spark.sql.types.StructType;
import org.junit.jupiter.api.AfterAll;
import org.junit.jupiter.api.Assertions;
import org.junit.jupiter.api.BeforeAll;
import org.junit.jupiter.api.BeforeEach;
import org.junit.jupiter.api.Disabled;
import org.junit.jupiter.api.Test;
import org.junit.jupiter.api.io.TempDir;
import org.junit.jupiter.params.ParameterizedTest;
import org.junit.jupiter.params.provider.Arguments;
import org.junit.jupiter.params.provider.EnumSource;
import org.junit.jupiter.params.provider.MethodSource;

import org.apache.hudi.client.HoodieReadClient;
import org.apache.hudi.common.model.HoodieAvroPayload;
import org.apache.hudi.common.model.HoodieRecord;
import org.apache.hudi.common.model.HoodieTableType;
import org.apache.hudi.common.table.timeline.HoodieInstant;

import org.apache.iceberg.Table;
import org.apache.iceberg.hadoop.HadoopTables;

import org.apache.spark.sql.delta.DeltaLog;

import com.google.common.collect.ImmutableList;

import io.onetable.client.OneTableClient;
import io.onetable.client.PerTableConfig;
import io.onetable.client.SourceClientProvider;
import io.onetable.exception.SchemaExtractorException;
import io.onetable.hudi.HudiSourceClientProvider;
import io.onetable.hudi.HudiSourceConfig;
import io.onetable.model.storage.TableFormat;
import io.onetable.model.sync.SyncMode;
import io.onetable.model.sync.SyncResult;

public class ITOneTableClient {
  @TempDir public static Path tempDir;
  private static final DateTimeFormatter DATE_FORMAT =
      DateTimeFormatter.ofPattern("yyyy-MM-dd HH:mm:ss.SSS").withZone(ZoneId.of("UTC"));

  private static JavaSparkContext jsc;
  private static SparkSession sparkSession;
  private SourceClientProvider<HoodieInstant> hudiSourceClientProvider;

  @BeforeAll
  public static void setupOnce() {
    SparkConf sparkConf =
        new SparkConf()
            .setAppName("onetable-testing")
            .set("spark.serializer", KryoSerializer.class.getName())
            .set("spark.sql.catalog.default_iceberg", "org.apache.iceberg.spark.SparkCatalog")
            .set("spark.sql.catalog.default_iceberg.type", "hadoop")
            .set("spark.sql.catalog.default_iceberg.warehouse", tempDir.toString())
            .set("spark.sql.catalog.hadoop_prod", "org.apache.iceberg.spark.SparkCatalog")
            .set("spark.sql.catalog.hadoop_prod.type", "hadoop")
            .set("spark.sql.catalog.hadoop_prod.warehouse", tempDir.toString())
            .set("spark.serializer", "org.apache.spark.serializer.KryoSerializer")
            .set("parquet.avro.write-old-list-structure", "false")
            // Needed for ignoring not nullable constraints on nested columns in Delta.
            .set("spark.databricks.delta.constraints.allowUnenforcedNotNull.enabled", "true")
            .set("spark.sql.shuffle.partitions", "4")
            .set("spark.default.parallelism", "4")
            .set("spark.sql.session.timeZone", "UTC")
            .set("spark.sql.iceberg.handle-timestamp-without-timezone", "true")
            .setMaster("local[4]");
    sparkSession =
        SparkSession.builder().config(HoodieReadClient.addHoodieSupport(sparkConf)).getOrCreate();
    sparkSession
        .sparkContext()
        .hadoopConfiguration()
        .set("parquet.avro.write-old-list-structure", "false");
    jsc = JavaSparkContext.fromSparkContext(sparkSession.sparkContext());
  }

  @BeforeEach
  public void setup() {
    hudiSourceClientProvider = new HudiSourceClientProvider();
    hudiSourceClientProvider.init(jsc.hadoopConfiguration(), Collections.emptyMap());
  }

  @AfterAll
  public static void teardown() {
    if (jsc != null) {
      jsc.close();
    }
    if (sparkSession != null) {
      sparkSession.close();
    }
  }

  private static Stream<Arguments> testCasesWithPartitioningAndSyncModes() {
    return addBasicPartitionCases(testCasesWithSyncModes());
  }

  private static Stream<Arguments> testCasesWithPartitioningAndTableTypesAndSyncModes() {
    return addBasicPartitionCases(testCasesWithTableTypesAndSyncModes());
  }

  private static Stream<Arguments> testCasesWithTableTypesAndSyncModes() {
    return addTableTypeCases(testCasesWithSyncModes());
  }

  private static Stream<Arguments> testCasesWithSyncModes() {
    return addSyncModeCases(
        Stream.of(Arguments.of(Arrays.asList(TableFormat.ICEBERG, TableFormat.DELTA))));
  }

  @ParameterizedTest
  @MethodSource("testCasesWithPartitioningAndTableTypesAndSyncModes")
  public void testUpsertData(
      List<TableFormat> targetTableFormats,
      SyncMode syncMode,
      HoodieTableType tableType,
      PartitionConfig partitionConfig) {
    String tableName = getTableName();
    try (TestHudiTable table =
        TestHudiTable.forStandardSchema(
            tableName, tempDir, jsc, partitionConfig.getHudiConfig(), tableType)) {
      List<HoodieRecord<HoodieAvroPayload>> insertedRecords = table.insertRecords(100, true);

      PerTableConfig perTableConfig =
          PerTableConfig.builder()
              .tableName(tableName)
              .targetTableFormats(targetTableFormats)
              .tableBasePath(table.getBasePath())
              .hudiSourceConfig(
                  HudiSourceConfig.builder()
                      .partitionFieldSpecConfig(partitionConfig.getOneTableConfig())
                      .build())
              .syncMode(syncMode)
              .build();
      OneTableClient oneTableClient = new OneTableClient(jsc.hadoopConfiguration());
      oneTableClient.sync(perTableConfig, hudiSourceClientProvider);
      checkDatasetEquivalence(TableFormat.HUDI, targetTableFormats, table.getBasePath(), 100);

      table.insertRecords(100, true);
      table.upsertRecords(insertedRecords.subList(0, 20), true);

      syncWithCompactionIfRequired(tableType, table, perTableConfig, oneTableClient);
      checkDatasetEquivalence(TableFormat.HUDI, targetTableFormats, table.getBasePath(), 200);
    }
  }

<<<<<<< HEAD
  @SneakyThrows
=======
  @Disabled("Enable after subsequent implementation")
>>>>>>> 888390aa
  @ParameterizedTest
  @MethodSource("testCasesWithPartitioningAndTableTypesAndSyncModes")
  public void testConcurrentInsertWritesInSource(
      List<TableFormat> targetTableFormats,
      SyncMode syncMode,
      HoodieTableType tableType,
      PartitionConfig partitionConfig) {
    String tableName = getTableName();
    try (TestHudiTable table =
        TestHudiTable.forStandardSchema(
            tableName, tempDir, jsc, partitionConfig.getHudiConfig(), tableType)) {
      // commit time 1 starts first but ends 2nd.
      // commit time 2 starts second but ends 1st.
      List<HoodieRecord<HoodieAvroPayload>> insertsForCommit1 = table.generateRecords(50);
      List<HoodieRecord<HoodieAvroPayload>> insertsForCommit2 = table.generateRecords(50);
      String commitInstant1 = table.startCommit();

      String commitInstant2 = table.startCommit();
      table.insertRecordsWithCommitAlreadyStarted(insertsForCommit2, commitInstant2, true);

      PerTableConfig perTableConfig =
          PerTableConfig.builder()
              .tableName(tableName)
              .targetTableFormats(targetTableFormats)
              .tableBasePath(table.getBasePath())
              .hudiSourceConfig(
                  HudiSourceConfig.builder()
                      .partitionFieldSpecConfig(partitionConfig.getOneTableConfig())
                      .build())
              .syncMode(syncMode)
              .build();
      OneTableClient oneTableClient = new OneTableClient(jsc.hadoopConfiguration());
      oneTableClient.sync(perTableConfig, hudiSourceClientProvider);

      checkDatasetEquivalence(TableFormat.HUDI, targetTableFormats, table.getBasePath(), 50);
      table.insertRecordsWithCommitAlreadyStarted(insertsForCommit1, commitInstant1, true);
      oneTableClient.sync(perTableConfig, hudiSourceClientProvider);
      checkDatasetEquivalence(TableFormat.HUDI, targetTableFormats, table.getBasePath(), 100);
    }
  }

<<<<<<< HEAD
  @Test
  public void testConcurrentInsertsAndTableServiceWrites() {
    List<TableFormat> targetTableFormats = Arrays.asList(TableFormat.ICEBERG, TableFormat.DELTA);
    SyncMode syncMode = SyncMode.INCREMENTAL;
    HoodieTableType tableType = HoodieTableType.MERGE_ON_READ;
    PartitionConfig partitionConfig = PartitionConfig.of(null, null);
=======
  @Disabled("Enable after subsequent implementation")
  @ParameterizedTest
  @MethodSource("testCasesWithPartitioningAndSyncModes")
  public void testConcurrentInsertsAndTableServiceWrites(
      List<TableFormat> targetTableFormats, SyncMode syncMode, PartitionConfig partitionConfig) {
    HoodieTableType tableType = HoodieTableType.MERGE_ON_READ;
>>>>>>> 888390aa

    String tableName = getTableName();
    try (TestHudiTable table =
        TestHudiTable.forStandardSchema(
            tableName, tempDir, jsc, partitionConfig.getHudiConfig(), tableType)) {
      List<HoodieRecord<HoodieAvroPayload>> insertedRecords1 = table.insertRecords(50, true);

      PerTableConfig perTableConfig =
          PerTableConfig.builder()
              .tableName(tableName)
              .targetTableFormats(targetTableFormats)
              .tableBasePath(table.getBasePath())
              .hudiSourceConfig(
                  HudiSourceConfig.builder()
                      .partitionFieldSpecConfig(partitionConfig.getOneTableConfig())
                      .build())
              .syncMode(syncMode)
              .build();
      OneTableClient oneTableClient = new OneTableClient(jsc.hadoopConfiguration());
      oneTableClient.sync(perTableConfig, hudiSourceClientProvider);
      checkDatasetEquivalence(TableFormat.HUDI, targetTableFormats, table.getBasePath(), 50);

      table.deleteRecords(insertedRecords1.subList(0, 20), true);
<<<<<<< HEAD
      // table.upsertRecords(insertedRecords1.subList(0, 20), true);
      // At this point table should have 30 records but only after compaction.
      String scheduledCompactionInstant = table.onlyScheduleCompaction();
      table.insertRecords(50, true);

      oneTableClient.sync(perTableConfig, hudiSourceClientProvider);
      Map<String, String> sourceHudiOptions =
          new HashMap() {
            {
              put("hoodie.datasource.query.type", "read_optimized");
            }
          };
=======
      // At this point table should have 30 records but only after compaction.
      String scheduledCompactionInstant = table.onlyScheduleCompaction();

      table.insertRecords(50, true);
      oneTableClient.sync(perTableConfig, hudiSourceClientProvider);
      Map<String, String> sourceHudiOptions =
          Collections.singletonMap("hoodie.datasource.query.type", "read_optimized");
>>>>>>> 888390aa
      // Because compaction is not completed yet and read optimized query, there are 100 records.
      checkDatasetEquivalence(
          TableFormat.HUDI,
          sourceHudiOptions,
          targetTableFormats,
          Collections.emptyMap(),
          table.getBasePath(),
          100);

<<<<<<< HEAD
      table.completeScheduledCompaction(scheduledCompactionInstant);
      oneTableClient.sync(perTableConfig, hudiSourceClientProvider);
      checkDatasetEquivalence(TableFormat.HUDI, targetTableFormats, table.getBasePath(), 80);
=======
      table.insertRecords(50, true);
      oneTableClient.sync(perTableConfig, hudiSourceClientProvider);
      // Because compaction is not completed yet and read optimized query, there are 150 records.
      checkDatasetEquivalence(
          TableFormat.HUDI,
          sourceHudiOptions,
          targetTableFormats,
          Collections.emptyMap(),
          table.getBasePath(),
          150);

      table.completeScheduledCompaction(scheduledCompactionInstant);
      oneTableClient.sync(perTableConfig, hudiSourceClientProvider);
      checkDatasetEquivalence(TableFormat.HUDI, targetTableFormats, table.getBasePath(), 130);
>>>>>>> 888390aa
    }
  }

  @ParameterizedTest
  @MethodSource("testCasesWithPartitioningAndTableTypesAndSyncModes")
  public void testDeleteData(
      List<TableFormat> targetTableFormats,
      SyncMode syncMode,
      HoodieTableType tableType,
      PartitionConfig partitionConfig) {
    String tableName = getTableName();
    try (TestHudiTable table =
        TestHudiTable.forStandardSchema(
            tableName, tempDir, jsc, partitionConfig.getHudiConfig(), tableType)) {
      List<HoodieRecord<HoodieAvroPayload>> insertedRecords = table.insertRecords(50, true);

      PerTableConfig perTableConfig =
          PerTableConfig.builder()
              .tableName(tableName)
              .targetTableFormats(targetTableFormats)
              .tableBasePath(table.getBasePath())
              .hudiSourceConfig(
                  HudiSourceConfig.builder()
                      .partitionFieldSpecConfig(partitionConfig.getOneTableConfig())
                      .build())
              .syncMode(syncMode)
              .build();
      OneTableClient oneTableClient = new OneTableClient(jsc.hadoopConfiguration());
      oneTableClient.sync(perTableConfig, hudiSourceClientProvider);
      checkDatasetEquivalence(TableFormat.HUDI, targetTableFormats, table.getBasePath(), 50);

      table.deleteRecords(insertedRecords.subList(0, 20), true);

      syncWithCompactionIfRequired(tableType, table, perTableConfig, oneTableClient);
      checkDatasetEquivalence(TableFormat.HUDI, targetTableFormats, table.getBasePath(), 30);
    }
  }

  @ParameterizedTest
  @MethodSource("testCasesWithTableTypesAndSyncModes")
  public void testAddPartition(
      List<TableFormat> targetTableFormats, SyncMode syncMode, HoodieTableType tableType) {
    String tableName = getTableName();
    try (TestHudiTable table =
        TestHudiTable.forStandardSchema(tableName, tempDir, jsc, "level:SIMPLE", tableType)) {
      table.insertRecords(10, "INFO", true);

      PerTableConfig perTableConfig =
          PerTableConfig.builder()
              .tableName(tableName)
              .targetTableFormats(targetTableFormats)
              .tableBasePath(table.getBasePath())
              .hudiSourceConfig(
                  HudiSourceConfig.builder().partitionFieldSpecConfig("level:VALUE").build())
              .syncMode(syncMode)
              .build();
      OneTableClient oneTableClient = new OneTableClient(jsc.hadoopConfiguration());
      oneTableClient.sync(perTableConfig, hudiSourceClientProvider);
      checkDatasetEquivalence(TableFormat.HUDI, targetTableFormats, table.getBasePath(), 10);

      table.insertRecords(10, "WARN", true);

      oneTableClient.sync(perTableConfig, hudiSourceClientProvider);
      checkDatasetEquivalence(TableFormat.HUDI, targetTableFormats, table.getBasePath(), 20);
    }
  }

  @ParameterizedTest
  @MethodSource("testCasesWithTableTypesAndSyncModes")
  public void testDeletePartition(
      List<TableFormat> targetTableFormats, SyncMode syncMode, HoodieTableType tableType) {
    String tableName = getTableName();
    try (TestHudiTable table =
        TestHudiTable.forStandardSchema(tableName, tempDir, jsc, "level:SIMPLE", tableType)) {
      List<HoodieRecord<HoodieAvroPayload>> insertedRecords = table.insertRecords(100, true);
      Map<String, List<HoodieRecord>> recordsByPartition =
          insertedRecords.stream().collect(groupingBy(HoodieRecord::getPartitionPath));
      String partitionToDelete = recordsByPartition.keySet().stream().sorted().findFirst().get();

      PerTableConfig perTableConfig =
          PerTableConfig.builder()
              .tableName(tableName)
              .targetTableFormats(targetTableFormats)
              .tableBasePath(table.getBasePath())
              .hudiSourceConfig(
                  HudiSourceConfig.builder().partitionFieldSpecConfig("level:VALUE").build())
              .syncMode(syncMode)
              .build();
      OneTableClient oneTableClient = new OneTableClient(jsc.hadoopConfiguration());
      oneTableClient.sync(perTableConfig, hudiSourceClientProvider);
      checkDatasetEquivalence(TableFormat.HUDI, targetTableFormats, table.getBasePath(), 100);

      table.deletePartition(partitionToDelete);

      oneTableClient.sync(perTableConfig, hudiSourceClientProvider);
      checkDatasetEquivalence(
          TableFormat.HUDI,
          targetTableFormats,
          table.getBasePath(),
          100 - recordsByPartition.get(partitionToDelete).size());
    }
  }

  @ParameterizedTest
  @MethodSource("testCasesWithPartitioningAndTableTypesAndSyncModes")
  public void testAddColumns(
      List<TableFormat> targetTableFormats,
      SyncMode syncMode,
      HoodieTableType tableType,
      PartitionConfig partitionConfig) {
    String tableName = getTableName();
    OneTableClient oneTableClient = new OneTableClient(jsc.hadoopConfiguration());
    List<HoodieRecord<HoodieAvroPayload>> insertedRecords;
    try (TestHudiTable tableWithInitialSchema =
        TestHudiTable.forStandardSchema(
            tableName, tempDir, jsc, partitionConfig.getHudiConfig(), tableType)) {
      PerTableConfig perTableConfig =
          PerTableConfig.builder()
              .tableName(tableName)
              .targetTableFormats(targetTableFormats)
              .tableBasePath(tableWithInitialSchema.getBasePath())
              .hudiSourceConfig(
                  HudiSourceConfig.builder()
                      .partitionFieldSpecConfig(partitionConfig.getOneTableConfig())
                      .build())
              .syncMode(syncMode)
              .build();
      insertedRecords = tableWithInitialSchema.insertRecords(50, true);
      oneTableClient.sync(perTableConfig, hudiSourceClientProvider);
      checkDatasetEquivalence(
          TableFormat.HUDI, targetTableFormats, tableWithInitialSchema.getBasePath(), 50);
    }
    try (TestHudiTable tableWithUpdatedSchema =
        TestHudiTable.withAdditionalColumns(
            tableName, tempDir, jsc, partitionConfig.getHudiConfig(), tableType)) {
      PerTableConfig perTableConfig =
          PerTableConfig.builder()
              .tableName(tableName)
              .targetTableFormats(targetTableFormats)
              .tableBasePath(tableWithUpdatedSchema.getBasePath())
              .hudiSourceConfig(
                  HudiSourceConfig.builder()
                      .partitionFieldSpecConfig(partitionConfig.getOneTableConfig())
                      .build())
              .syncMode(syncMode)
              .build();

      tableWithUpdatedSchema.insertRecords(50, true);
      tableWithUpdatedSchema.deleteRecords(insertedRecords.subList(0, 20), true);
      syncWithCompactionIfRequired(
          tableType, tableWithUpdatedSchema, perTableConfig, oneTableClient);
      checkDatasetEquivalence(
          TableFormat.HUDI, targetTableFormats, tableWithUpdatedSchema.getBasePath(), 80);
    }
  }

  @ParameterizedTest
  @MethodSource("testCasesWithPartitioningAndTableTypesAndSyncModes")
  public void testAddColumnsBeforeInitialSync(
      List<TableFormat> targetTableFormats,
      SyncMode syncMode,
      HoodieTableType tableType,
      PartitionConfig partitionConfig) {
    String tableName = getTableName();
    OneTableClient oneTableClient = new OneTableClient(jsc.hadoopConfiguration());
    List<HoodieRecord<HoodieAvroPayload>> insertedRecords;
    // evolve the schema before the first sync
    try (TestHudiTable tableWithInitialSchema =
        TestHudiTable.forStandardSchema(
            tableName, tempDir, jsc, partitionConfig.getHudiConfig(), tableType)) {
      insertedRecords = tableWithInitialSchema.insertRecords(50, true);
    }
    Schema previousSchema = null;
    try (TestHudiTable tableWithUpdatedSchema =
        TestHudiTable.withAdditionalColumns(
            tableName, tempDir, jsc, partitionConfig.getHudiConfig(), tableType)) {
      PerTableConfig perTableConfig =
          PerTableConfig.builder()
              .tableName(tableName)
              .targetTableFormats(targetTableFormats)
              .tableBasePath(tableWithUpdatedSchema.getBasePath())
              .hudiSourceConfig(
                  HudiSourceConfig.builder()
                      .partitionFieldSpecConfig(partitionConfig.getOneTableConfig())
                      .build())
              .syncMode(syncMode)
              .build();
      tableWithUpdatedSchema.insertRecords(50, true);
      oneTableClient.sync(perTableConfig, hudiSourceClientProvider);
      checkDatasetEquivalence(
          TableFormat.HUDI, targetTableFormats, tableWithUpdatedSchema.getBasePath(), 100);
      previousSchema = tableWithUpdatedSchema.getSchema();
    }
    // Add one more column and sync
    try (TestHudiTable tableWithUpdatedSchema =
        TestHudiTable.withAdditionalTopLevelField(
            tableName, tempDir, jsc, partitionConfig.getHudiConfig(), tableType, previousSchema)) {
      PerTableConfig perTableConfig =
          PerTableConfig.builder()
              .tableName(tableName)
              .targetTableFormats(targetTableFormats)
              .tableBasePath(tableWithUpdatedSchema.getBasePath())
              .hudiSourceConfig(
                  HudiSourceConfig.builder()
                      .partitionFieldSpecConfig(partitionConfig.getOneTableConfig())
                      .build())
              .syncMode(syncMode)
              .build();
      tableWithUpdatedSchema.insertRecords(50, true);
      oneTableClient.sync(perTableConfig, hudiSourceClientProvider);
      checkDatasetEquivalence(
          TableFormat.HUDI, targetTableFormats, tableWithUpdatedSchema.getBasePath(), 150);
    }
  }

  @ParameterizedTest
  @MethodSource("testCasesWithPartitioningAndTableTypesAndSyncModes")
  public void testCleanEvent(
      List<TableFormat> targetTableFormats,
      SyncMode syncMode,
      HoodieTableType tableType,
      PartitionConfig partitionConfig) {
    String tableName = getTableName();
    try (TestHudiTable table =
        TestHudiTable.forStandardSchema(
            tableName, tempDir, jsc, partitionConfig.getHudiConfig(), tableType)) {
      List<HoodieRecord<HoodieAvroPayload>> insertedRecords = table.insertRecords(50, true);

      PerTableConfig perTableConfig =
          PerTableConfig.builder()
              .tableName(tableName)
              .targetTableFormats(targetTableFormats)
              .tableBasePath(table.getBasePath())
              .hudiSourceConfig(
                  HudiSourceConfig.builder()
                      .partitionFieldSpecConfig(partitionConfig.getOneTableConfig())
                      .build())
              .syncMode(syncMode)
              .build();
      OneTableClient oneTableClient = new OneTableClient(jsc.hadoopConfiguration());
      // sync once to establish initial OneTable state
      oneTableClient.sync(perTableConfig, hudiSourceClientProvider);
      table.upsertRecords(insertedRecords.subList(0, 20), true);
      if (tableType == HoodieTableType.MERGE_ON_READ) {
        table.compact();
      }
      table.insertRecords(50, true);
      oneTableClient.sync(perTableConfig, hudiSourceClientProvider);
      checkDatasetEquivalence(TableFormat.HUDI, targetTableFormats, table.getBasePath(), 100);
      table.clean();

      oneTableClient.sync(perTableConfig, hudiSourceClientProvider);
      checkDatasetEquivalence(TableFormat.HUDI, targetTableFormats, table.getBasePath(), 100);
    }
  }

  @ParameterizedTest
  @MethodSource("testCasesWithPartitioningAndTableTypesAndSyncModes")
  public void testClusteringEvent(
      List<TableFormat> targetTableFormats,
      SyncMode syncMode,
      HoodieTableType tableType,
      PartitionConfig partitionConfig) {
    String tableName = getTableName();
    try (TestHudiTable table =
        TestHudiTable.forStandardSchema(
            tableName, tempDir, jsc, partitionConfig.getHudiConfig(), tableType)) {
      List<HoodieRecord<HoodieAvroPayload>> insertedRecords = table.insertRecords(50, true);

      PerTableConfig perTableConfig =
          PerTableConfig.builder()
              .tableName(tableName)
              .targetTableFormats(targetTableFormats)
              .tableBasePath(table.getBasePath())
              .hudiSourceConfig(
                  HudiSourceConfig.builder()
                      .partitionFieldSpecConfig(partitionConfig.getOneTableConfig())
                      .build())
              .syncMode(syncMode)
              .build();
      OneTableClient oneTableClient = new OneTableClient(jsc.hadoopConfiguration());
      // sync once to establish initial OneTable state
      oneTableClient.sync(perTableConfig, hudiSourceClientProvider);

      table.upsertRecords(insertedRecords.subList(0, 20), true);
      table.insertRecords(50, true);
      if (tableType == HoodieTableType.MERGE_ON_READ) {
        table.compact();
      }
      table.cluster();

      oneTableClient.sync(perTableConfig, hudiSourceClientProvider);
      checkDatasetEquivalence(TableFormat.HUDI, targetTableFormats, table.getBasePath(), 100);
    }
  }

  @ParameterizedTest
  @MethodSource("testCasesWithPartitioningAndTableTypesAndSyncModes")
  public void testSavepointRestoreEvent(
      List<TableFormat> targetTableFormats,
      SyncMode syncMode,
      HoodieTableType tableType,
      PartitionConfig partitionConfig) {
    String tableName = getTableName();
    try (TestHudiTable table =
        TestHudiTable.forStandardSchema(
            tableName, tempDir, jsc, partitionConfig.getHudiConfig(), tableType)) {
      table.insertRecords(50, true);

      PerTableConfig perTableConfig =
          PerTableConfig.builder()
              .tableName(tableName)
              .targetTableFormats(targetTableFormats)
              .tableBasePath(table.getBasePath())
              .hudiSourceConfig(
                  HudiSourceConfig.builder()
                      .partitionFieldSpecConfig(partitionConfig.getOneTableConfig())
                      .build())
              .syncMode(syncMode)
              .build();
      OneTableClient oneTableClient = new OneTableClient(jsc.hadoopConfiguration());
      // sync once to establish initial OneTable state
      oneTableClient.sync(perTableConfig, hudiSourceClientProvider);

      table.insertRecords(50, true);
      table.insertRecords(50, true);
      oneTableClient.sync(perTableConfig, hudiSourceClientProvider);
      checkDatasetEquivalence(TableFormat.HUDI, targetTableFormats, table.getBasePath(), 150);

      table.savepointRestoreForPreviousInstant();
      oneTableClient.sync(perTableConfig, hudiSourceClientProvider);
      checkDatasetEquivalence(TableFormat.HUDI, targetTableFormats, table.getBasePath(), 100);

      table.insertRecords(50, true);
      oneTableClient.sync(perTableConfig, hudiSourceClientProvider);
      checkDatasetEquivalence(TableFormat.HUDI, targetTableFormats, table.getBasePath(), 150);
    }
  }

  @ParameterizedTest
  @MethodSource("testCasesWithPartitioningAndTableTypesAndSyncModes")
  public void testRollbackEvents(
      List<TableFormat> targetTableFormats,
      SyncMode syncMode,
      HoodieTableType tableType,
      PartitionConfig partitionConfig) {
    String tableName = getTableName();
    try (TestHudiTable table =
        TestHudiTable.forStandardSchema(
            tableName, tempDir, jsc, partitionConfig.getHudiConfig(), tableType)) {
      table.insertRecords(50, true);

      PerTableConfig perTableConfig =
          PerTableConfig.builder()
              .tableName(tableName)
              .targetTableFormats(targetTableFormats)
              .tableBasePath(table.getBasePath())
              .hudiSourceConfig(
                  HudiSourceConfig.builder()
                      .partitionFieldSpecConfig(partitionConfig.getOneTableConfig())
                      .build())
              .syncMode(syncMode)
              .build();
      OneTableClient oneTableClient = new OneTableClient(jsc.hadoopConfiguration());
      // sync once to establish initial OneTable state
      oneTableClient.sync(perTableConfig, hudiSourceClientProvider);

      table.insertRecords(50, true);
      table.insertRecords(50, true);
      table.insertRecords(50, true);
      oneTableClient.sync(perTableConfig, hudiSourceClientProvider);
      checkDatasetEquivalence(TableFormat.HUDI, targetTableFormats, table.getBasePath(), 200);

      table.rollback(
          table.getActiveTimeline().getCommitsTimeline().lastInstant().get().getTimestamp());
      oneTableClient.sync(perTableConfig, hudiSourceClientProvider);
      checkDatasetEquivalence(TableFormat.HUDI, targetTableFormats, table.getBasePath(), 150);
      table.rollback(
          table.getActiveTimeline().getCommitsTimeline().lastInstant().get().getTimestamp());
      table.rollback(
          table.getActiveTimeline().getCommitsTimeline().lastInstant().get().getTimestamp());
      oneTableClient.sync(perTableConfig, hudiSourceClientProvider);
      checkDatasetEquivalence(TableFormat.HUDI, targetTableFormats, table.getBasePath(), 50);
      table.rollback(
          table.getActiveTimeline().getCommitsTimeline().lastInstant().get().getTimestamp());
      assertThrows(
          SchemaExtractorException.class,
          () -> oneTableClient.sync(perTableConfig, hudiSourceClientProvider));
    }
  }

  @ParameterizedTest
  @MethodSource("testCasesWithSyncModes")
  public void testTimeTravelQueries(List<TableFormat> targetTableFormats, SyncMode syncMode) {
    String tableName = getTableName();
    try (TestHudiTable table =
        TestHudiTable.forStandardSchema(
            tableName, tempDir, jsc, null, HoodieTableType.COPY_ON_WRITE)) {
      table.insertRecords(50, true);

      PerTableConfig perTableConfig =
          PerTableConfig.builder()
              .tableName(tableName)
              .targetTableFormats(targetTableFormats)
              .tableBasePath(table.getBasePath())
              .syncMode(syncMode)
              .build();
      OneTableClient oneTableClient = new OneTableClient(jsc.hadoopConfiguration());
      oneTableClient.sync(perTableConfig, hudiSourceClientProvider);
      Instant instantAfterFirstSync = Instant.now();

      table.insertRecords(50, true);
      oneTableClient.sync(perTableConfig, hudiSourceClientProvider);
      Instant instantAfterSecondSync = Instant.now();

      table.insertRecords(50, true);
      oneTableClient.sync(perTableConfig, hudiSourceClientProvider);

      checkDatasetEquivalence(
          TableFormat.HUDI,
          getTimeTravelOption(TableFormat.HUDI, instantAfterFirstSync),
          targetTableFormats,
          targetTableFormats.stream()
              .collect(
                  Collectors.toMap(
                      Function.identity(),
                      targetTableFormat ->
                          getTimeTravelOption(targetTableFormat, instantAfterFirstSync))),
          table.getBasePath(),
          50);
      checkDatasetEquivalence(
          TableFormat.HUDI,
          getTimeTravelOption(TableFormat.HUDI, instantAfterSecondSync),
          targetTableFormats,
          targetTableFormats.stream()
              .collect(
                  Collectors.toMap(
                      Function.identity(),
                      targetTableFormat ->
                          getTimeTravelOption(targetTableFormat, instantAfterSecondSync))),
          table.getBasePath(),
          100);
    }
  }

  private static Stream<Arguments> provideArgsForPartitionTesting() {
    String levelFilter = "level = 'INFO'";
    String severityFilter = "severity = 1";
    return addSyncModeCases(
        Stream.of(
            Arguments.of(
                Arrays.asList(TableFormat.ICEBERG, TableFormat.DELTA),
                "level:VALUE",
                "level:SIMPLE",
                levelFilter),
            Arguments.of(
                Arrays.asList(TableFormat.ICEBERG, TableFormat.DELTA),
                "severity:VALUE",
                "severity:SIMPLE",
                severityFilter)));
  }

  @ParameterizedTest
  @MethodSource("provideArgsForPartitionTesting")
  public void testPartitionedData(
      List<TableFormat> targetTableFormats,
      String oneTablePartitionConfig,
      String hudiPartitionConfig,
      String filter,
      SyncMode syncMode) {
    String tableName = getTableName();
    try (TestHudiTable table =
        TestHudiTable.forStandardSchema(
            tableName, tempDir, jsc, hudiPartitionConfig, HoodieTableType.COPY_ON_WRITE)) {
      PerTableConfig perTableConfig =
          PerTableConfig.builder()
              .tableName(tableName)
              .targetTableFormats(targetTableFormats)
              .tableBasePath(table.getBasePath())
              .hudiSourceConfig(
                  HudiSourceConfig.builder()
                      .partitionFieldSpecConfig(oneTablePartitionConfig)
                      .build())
              .syncMode(syncMode)
              .build();
      table.insertRecords(100, true);
      OneTableClient oneTableClient = new OneTableClient(jsc.hadoopConfiguration());
      oneTableClient.sync(perTableConfig, hudiSourceClientProvider);
      // Do a second sync to force the test to read back the metadata it wrote earlier
      table.insertRecords(100, true);
      oneTableClient.sync(perTableConfig, hudiSourceClientProvider);

      checkDatasetEquivalenceWithFilter(
          TableFormat.HUDI, targetTableFormats, table.getBasePath(), filter);
    }
  }

  @ParameterizedTest
  @EnumSource(value = SyncMode.class)
  public void testSyncWithSingleFormat(SyncMode syncMode) {
    String tableName = getTableName();
    try (TestHudiTable table =
        TestHudiTable.forStandardSchema(
            tableName, tempDir, jsc, null, HoodieTableType.COPY_ON_WRITE)) {
      table.insertRecords(100, true);

      PerTableConfig perTableConfigIceberg =
          PerTableConfig.builder()
              .tableName(tableName)
              .targetTableFormats(ImmutableList.of(TableFormat.ICEBERG))
              .tableBasePath(table.getBasePath())
              .syncMode(syncMode)
              .build();

      PerTableConfig perTableConfigDelta =
          PerTableConfig.builder()
              .tableName(tableName)
              .targetTableFormats(ImmutableList.of(TableFormat.DELTA))
              .tableBasePath(table.getBasePath())
              .syncMode(syncMode)
              .build();

      OneTableClient oneTableClient = new OneTableClient(jsc.hadoopConfiguration());
      oneTableClient.sync(perTableConfigIceberg, hudiSourceClientProvider);
      checkDatasetEquivalence(
          TableFormat.HUDI,
          Collections.singletonList(TableFormat.ICEBERG),
          table.getBasePath(),
          100);
      oneTableClient.sync(perTableConfigDelta, hudiSourceClientProvider);
      checkDatasetEquivalence(
          TableFormat.HUDI, Collections.singletonList(TableFormat.DELTA), table.getBasePath(), 100);

      table.insertRecords(100, true);
      oneTableClient.sync(perTableConfigIceberg, hudiSourceClientProvider);
      checkDatasetEquivalence(
          TableFormat.HUDI,
          Collections.singletonList(TableFormat.ICEBERG),
          table.getBasePath(),
          200);
      oneTableClient.sync(perTableConfigDelta, hudiSourceClientProvider);
      checkDatasetEquivalence(
          TableFormat.HUDI, Collections.singletonList(TableFormat.DELTA), table.getBasePath(), 200);
    }
  }

  @Test
  public void testSyncForInvalidPerTableConfig() {
    String tableName = getTableName();
    try (TestHudiTable table =
        TestHudiTable.forStandardSchema(
            tableName, tempDir, jsc, "level:SIMPLE", HoodieTableType.COPY_ON_WRITE)) {
      table.insertRecords(100, true);

      PerTableConfig perTableConfig =
          PerTableConfig.builder()
              .tableName(tableName)
              .targetTableFormats(ImmutableList.of())
              .tableBasePath(table.getBasePath())
              .build();
      OneTableClient oneTableClient = new OneTableClient(jsc.hadoopConfiguration());

      assertThrows(
          IllegalArgumentException.class,
          () -> oneTableClient.sync(perTableConfig, hudiSourceClientProvider));
    }
  }

  @Test
  public void testOutOfSyncIncrementalSyncs() {
    String tableName = getTableName();
    try (TestHudiTable table =
        TestHudiTable.forStandardSchema(
            tableName, tempDir, jsc, null, HoodieTableType.COPY_ON_WRITE)) {
      PerTableConfig singleTableConfig =
          PerTableConfig.builder()
              .tableName(tableName)
              .targetTableFormats(ImmutableList.of(TableFormat.ICEBERG))
              .tableBasePath(table.getBasePath())
              .syncMode(SyncMode.INCREMENTAL)
              .build();

      PerTableConfig dualTableConfig =
          PerTableConfig.builder()
              .tableName(tableName)
              .targetTableFormats(Arrays.asList(TableFormat.ICEBERG, TableFormat.DELTA))
              .tableBasePath(table.getBasePath())
              .syncMode(SyncMode.INCREMENTAL)
              .build();

      table.insertRecords(50, true);
      OneTableClient oneTableClient = new OneTableClient(jsc.hadoopConfiguration());
      // sync iceberg only
      oneTableClient.sync(singleTableConfig, hudiSourceClientProvider);
      checkDatasetEquivalence(
          TableFormat.HUDI,
          Collections.singletonList(TableFormat.ICEBERG),
          table.getBasePath(),
          50);
      // insert more records
      table.insertRecords(50, true);
      // iceberg will be an incremental sync and delta will need to bootstrap with snapshot sync
      oneTableClient.sync(dualTableConfig, hudiSourceClientProvider);
      checkDatasetEquivalence(
          TableFormat.HUDI,
          Arrays.asList(TableFormat.ICEBERG, TableFormat.DELTA),
          table.getBasePath(),
          100);

      // insert more records
      table.insertRecords(50, true);
      // insert more records
      table.insertRecords(50, true);
      // incremental sync for two commits for iceberg only
      oneTableClient.sync(singleTableConfig, hudiSourceClientProvider);
      checkDatasetEquivalence(
          TableFormat.HUDI,
          Collections.singletonList(TableFormat.ICEBERG),
          table.getBasePath(),
          200);

      // insert more records
      table.insertRecords(50, true);
      // incremental sync for one commit for iceberg and three commits for delta
      oneTableClient.sync(dualTableConfig, hudiSourceClientProvider);
      checkDatasetEquivalence(
          TableFormat.HUDI,
          Arrays.asList(TableFormat.ICEBERG, TableFormat.DELTA),
          table.getBasePath(),
          250);
    }
  }

  @Test
  public void testMetadataRetention() {
    String tableName = getTableName();
    try (TestHudiTable table =
        TestHudiTable.forStandardSchema(
            tableName, tempDir, jsc, null, HoodieTableType.COPY_ON_WRITE)) {
      PerTableConfig perTableConfig =
          PerTableConfig.builder()
              .tableName(tableName)
              .targetTableFormats(Arrays.asList(TableFormat.ICEBERG, TableFormat.DELTA))
              .tableBasePath(table.getBasePath())
              .syncMode(SyncMode.INCREMENTAL)
              .targetMetadataRetentionInHours(0) // force cleanup
              .build();
      OneTableClient oneTableClient = new OneTableClient(jsc.hadoopConfiguration());
      table.insertRecords(10, true);
      oneTableClient.sync(perTableConfig, hudiSourceClientProvider);
      // later we will ensure we can still read the source table at this instant to ensure that
      // neither target cleaned up the underlying parquet files in the table
      Instant instantAfterFirstCommit = Instant.now();
      // create 5 total commits to ensure Delta Log cleanup is
      IntStream.range(0, 4)
          .forEach(
              unused -> {
                table.insertRecords(10, true);
                oneTableClient.sync(perTableConfig, hudiSourceClientProvider);
              });
      // ensure that hudi rows can still be read and underlying files were not removed
      List<Row> rows =
          sparkSession
              .read()
              .format("hudi")
              .options(getTimeTravelOption(TableFormat.HUDI, instantAfterFirstCommit))
              .load(table.getBasePath())
              .collectAsList();
      Assertions.assertEquals(10, rows.size());
      // check snapshots retained in iceberg is under 4
      Table icebergTable = new HadoopTables().load(table.getBasePath());
      int snapshotCount =
          (int) StreamSupport.stream(icebergTable.snapshots().spliterator(), false).count();
      Assertions.assertEquals(1, snapshotCount);
      // assert that proper settings are enabled for delta log
      DeltaLog deltaLog = DeltaLog.forTable(sparkSession, table.getBasePath());
      Assertions.assertTrue(deltaLog.enableExpiredLogCleanup());
    }
  }

  private void syncWithCompactionIfRequired(
      HoodieTableType tableType,
      TestHudiTable table,
      PerTableConfig perTableConfig,
      OneTableClient oneTableClient) {
    if (tableType == HoodieTableType.MERGE_ON_READ) {
      // sync once before compaction and assert no failures
      Map<TableFormat, SyncResult> syncResults =
          oneTableClient.sync(perTableConfig, hudiSourceClientProvider);
      assertNoSyncFailures(syncResults);

      table.compact();
      oneTableClient.sync(perTableConfig, hudiSourceClientProvider);
    } else {
      oneTableClient.sync(perTableConfig, hudiSourceClientProvider);
    }
  }

  private Map<String, String> getTimeTravelOption(TableFormat tableFormat, Instant time) {
    Map<String, String> options = new HashMap<>();
    switch (tableFormat) {
      case HUDI:
        options.put("as.of.instant", DATE_FORMAT.format(time));
        break;
      case ICEBERG:
        options.put("as-of-timestamp", String.valueOf(time.toEpochMilli()));
        break;
      case DELTA:
        options.put("timestampAsOf", DATE_FORMAT.format(time));
        break;
      default:
        throw new IllegalArgumentException("Unknown table format: " + tableFormat);
    }
    return options;
  }

  private void checkDatasetEquivalence(
      TableFormat sourceFormat,
      List<TableFormat> targetFormats,
      String basePath,
      Integer expectedCount) {
    checkDatasetEquivalence(
        sourceFormat,
        Collections.emptyMap(),
        targetFormats,
        Collections.emptyMap(),
        basePath,
        expectedCount,
        "1 = 1");
  }

  private void checkDatasetEquivalenceWithFilter(
      TableFormat sourceFormat, List<TableFormat> targetFormats, String basePath, String filter) {
    checkDatasetEquivalence(
        sourceFormat,
        Collections.emptyMap(),
        targetFormats,
        Collections.emptyMap(),
        basePath,
        null,
        filter);
  }

  private void checkDatasetEquivalence(
      TableFormat sourceFormat,
      Map<String, String> sourceOptions,
      List<TableFormat> targetFormats,
      Map<TableFormat, Map<String, String>> targetOptions,
      String basePath,
      Integer expectedCount) {
    checkDatasetEquivalence(
        sourceFormat,
        sourceOptions,
        targetFormats,
        targetOptions,
        basePath,
        expectedCount,
        "1 = 1");
  }

  private void checkDatasetEquivalence(
      TableFormat sourceFormat,
      Map<String, String> sourceOptions,
      List<TableFormat> targetFormats,
      Map<TableFormat, Map<String, String>> targetOptions,
      String basePath,
      Integer expectedCount,
      String filterCondition) {
    Dataset<Row> sourceRows =
        sparkSession
            .read()
            .options(sourceOptions)
            .format(sourceFormat.name().toLowerCase())
            .load(basePath)
            .orderBy("_hoodie_record_key")
            .filter(filterCondition);
    Map<TableFormat, Dataset<Row>> targetRowsByFormat =
        targetFormats.stream()
            .collect(
                Collectors.toMap(
                    Function.identity(),
                    targetFormat ->
                        sparkSession
                            .read()
                            .options(
                                targetOptions.getOrDefault(targetFormat, Collections.emptyMap()))
                            .format(targetFormat.name().toLowerCase())
                            .load(basePath)
                            .orderBy("_hoodie_record_key")
                            .filter(filterCondition)));
    final Set<String> selectColumns = getFieldNamesRemovingGeneratedColumns(sourceRows.schema());

    targetRowsByFormat
        .values()
        .forEach(
            targetRows ->
                selectColumns.addAll(getFieldNamesRemovingGeneratedColumns(targetRows.schema())));
    String[] selectColumnsArr = selectColumns.toArray(new String[] {});
    List<String> dataset1Rows = sourceRows.selectExpr(selectColumnsArr).toJSON().collectAsList();
    targetRowsByFormat.forEach(
        (format, targetRows) -> {
          List<String> dataset2Rows =
              targetRows.selectExpr(selectColumnsArr).toJSON().collectAsList();
          assertEquals(
              dataset1Rows.size(),
              dataset2Rows.size(),
              String.format(
                  "Datasets have different row counts when reading from Spark. Source: %s, Target: %s",
                  sourceFormat, format));
          // sanity check the count to ensure test is set up properly
          if (expectedCount != null) {
            assertEquals(expectedCount, dataset1Rows.size());
          } else {
            // if count is not known ahead of time, ensure datasets are non-empty
            assertFalse(dataset1Rows.isEmpty());
          }
          assertEquals(
              dataset1Rows,
              dataset2Rows,
              String.format(
                  "Datasets are not equivalent when reading from Spark. Source: %s, Target: %s",
                  sourceFormat, format));
        });
  }

  private Set<String> getFieldNamesRemovingGeneratedColumns(StructType schema) {
    return Arrays.stream(schema.fields())
        .map(StructField::name)
        .filter(name -> !name.startsWith("onetable_partition_col_"))
        .collect(Collectors.toSet());
  }

  private String getTableName() {
    return "test-" + UUID.randomUUID();
  }

  private void assertNoSyncFailures(Map<TableFormat, SyncResult> results) {
    Assertions.assertTrue(
        results.values().stream()
            .noneMatch(
                result -> result.getStatus().getStatusCode() != SyncResult.SyncStatusCode.SUCCESS));
  }

  private static Stream<Arguments> addSyncModeCases(Stream<Arguments> arguments) {
    return arguments.flatMap(
        args -> {
          Object[] snapshotArgs = Arrays.copyOf(args.get(), args.get().length + 1);
          snapshotArgs[snapshotArgs.length - 1] = SyncMode.FULL;
          Object[] incrementalArgs = Arrays.copyOf(args.get(), args.get().length + 1);
          incrementalArgs[incrementalArgs.length - 1] = SyncMode.INCREMENTAL;
          return Stream.of(Arguments.arguments(snapshotArgs), Arguments.arguments(incrementalArgs));
        });
  }

  private static Stream<Arguments> addTableTypeCases(Stream<Arguments> arguments) {
    return arguments.flatMap(
        args -> {
          Object[] morArgs = Arrays.copyOf(args.get(), args.get().length + 1);
          morArgs[morArgs.length - 1] = HoodieTableType.MERGE_ON_READ;
          Object[] cowArgs = Arrays.copyOf(args.get(), args.get().length + 1);
          cowArgs[cowArgs.length - 1] = HoodieTableType.COPY_ON_WRITE;
          return Stream.of(Arguments.arguments(morArgs), Arguments.arguments(cowArgs));
        });
  }

  private static Stream<Arguments> addBasicPartitionCases(Stream<Arguments> arguments) {
    // add unpartitioned and partitioned cases
    return arguments.flatMap(
        args -> {
          Object[] unpartitionedArgs = Arrays.copyOf(args.get(), args.get().length + 1);
          unpartitionedArgs[unpartitionedArgs.length - 1] = PartitionConfig.of(null, null);
          Object[] partitionedArgs = Arrays.copyOf(args.get(), args.get().length + 1);
          partitionedArgs[partitionedArgs.length - 1] =
              PartitionConfig.of("level:SIMPLE", "level:VALUE");
          return Stream.of(
              Arguments.arguments(unpartitionedArgs), Arguments.arguments(partitionedArgs));
        });
  }

  @Value
  @AllArgsConstructor(staticName = "of")
  private static class PartitionConfig {
    String hudiConfig;
    String oneTableConfig;
  }
}<|MERGE_RESOLUTION|>--- conflicted
+++ resolved
@@ -41,7 +41,6 @@
 import java.util.stream.StreamSupport;
 
 import lombok.AllArgsConstructor;
-import lombok.SneakyThrows;
 import lombok.Value;
 
 import org.apache.avro.Schema;
@@ -196,11 +195,7 @@
     }
   }
 
-<<<<<<< HEAD
-  @SneakyThrows
-=======
   @Disabled("Enable after subsequent implementation")
->>>>>>> 888390aa
   @ParameterizedTest
   @MethodSource("testCasesWithPartitioningAndTableTypesAndSyncModes")
   public void testConcurrentInsertWritesInSource(
@@ -242,21 +237,12 @@
     }
   }
 
-<<<<<<< HEAD
-  @Test
-  public void testConcurrentInsertsAndTableServiceWrites() {
-    List<TableFormat> targetTableFormats = Arrays.asList(TableFormat.ICEBERG, TableFormat.DELTA);
-    SyncMode syncMode = SyncMode.INCREMENTAL;
-    HoodieTableType tableType = HoodieTableType.MERGE_ON_READ;
-    PartitionConfig partitionConfig = PartitionConfig.of(null, null);
-=======
   @Disabled("Enable after subsequent implementation")
   @ParameterizedTest
   @MethodSource("testCasesWithPartitioningAndSyncModes")
   public void testConcurrentInsertsAndTableServiceWrites(
       List<TableFormat> targetTableFormats, SyncMode syncMode, PartitionConfig partitionConfig) {
     HoodieTableType tableType = HoodieTableType.MERGE_ON_READ;
->>>>>>> 888390aa
 
     String tableName = getTableName();
     try (TestHudiTable table =
@@ -280,28 +266,13 @@
       checkDatasetEquivalence(TableFormat.HUDI, targetTableFormats, table.getBasePath(), 50);
 
       table.deleteRecords(insertedRecords1.subList(0, 20), true);
-<<<<<<< HEAD
-      // table.upsertRecords(insertedRecords1.subList(0, 20), true);
       // At this point table should have 30 records but only after compaction.
       String scheduledCompactionInstant = table.onlyScheduleCompaction();
-      table.insertRecords(50, true);
-
-      oneTableClient.sync(perTableConfig, hudiSourceClientProvider);
-      Map<String, String> sourceHudiOptions =
-          new HashMap() {
-            {
-              put("hoodie.datasource.query.type", "read_optimized");
-            }
-          };
-=======
-      // At this point table should have 30 records but only after compaction.
-      String scheduledCompactionInstant = table.onlyScheduleCompaction();
 
       table.insertRecords(50, true);
       oneTableClient.sync(perTableConfig, hudiSourceClientProvider);
       Map<String, String> sourceHudiOptions =
           Collections.singletonMap("hoodie.datasource.query.type", "read_optimized");
->>>>>>> 888390aa
       // Because compaction is not completed yet and read optimized query, there are 100 records.
       checkDatasetEquivalence(
           TableFormat.HUDI,
@@ -311,11 +282,6 @@
           table.getBasePath(),
           100);
 
-<<<<<<< HEAD
-      table.completeScheduledCompaction(scheduledCompactionInstant);
-      oneTableClient.sync(perTableConfig, hudiSourceClientProvider);
-      checkDatasetEquivalence(TableFormat.HUDI, targetTableFormats, table.getBasePath(), 80);
-=======
       table.insertRecords(50, true);
       oneTableClient.sync(perTableConfig, hudiSourceClientProvider);
       // Because compaction is not completed yet and read optimized query, there are 150 records.
@@ -330,7 +296,6 @@
       table.completeScheduledCompaction(scheduledCompactionInstant);
       oneTableClient.sync(perTableConfig, hudiSourceClientProvider);
       checkDatasetEquivalence(TableFormat.HUDI, targetTableFormats, table.getBasePath(), 130);
->>>>>>> 888390aa
     }
   }
 

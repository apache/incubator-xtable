--- conflicted
+++ resolved
@@ -96,29 +96,7 @@
 
   @BeforeAll
   public static void setupOnce() {
-<<<<<<< HEAD
-    SparkConf sparkConf =
-        new SparkConf()
-            .setAppName("onetable-testing")
-            .set("spark.serializer", KryoSerializer.class.getName())
-            .set("spark.sql.catalog.default_iceberg", "org.apache.iceberg.spark.SparkCatalog")
-            .set("spark.sql.catalog.default_iceberg.type", "hadoop")
-            .set("spark.sql.catalog.default_iceberg.warehouse", tempDir.toString())
-            .set("spark.sql.catalog.hadoop_prod", "org.apache.iceberg.spark.SparkCatalog")
-            .set("spark.sql.catalog.hadoop_prod.type", "hadoop")
-            .set("spark.sql.catalog.hadoop_prod.warehouse", tempDir.toString())
-            .set("spark.serializer", "org.apache.spark.serializer.KryoSerializer")
-            .set("parquet.avro.write-old-list-structure", "false")
-            // Needed for ignoring not nullable constraints on nested columns in Delta.
-            .set("spark.databricks.delta.constraints.allowUnenforcedNotNull.enabled", "true")
-            .set("spark.sql.shuffle.partitions", "1")
-            .set("spark.default.parallelism", "1")
-            .set("spark.sql.session.timeZone", "UTC")
-            .set("spark.sql.iceberg.handle-timestamp-without-timezone", "true")
-            .setMaster("local[4]");
-=======
     SparkConf sparkConf = HudiTestUtil.getSparkConf(tempDir);
->>>>>>> e16435e2
     sparkSession =
         SparkSession.builder().config(HoodieReadClient.addHoodieSupport(sparkConf)).getOrCreate();
     sparkSession
@@ -198,19 +176,16 @@
   }
 
   @ParameterizedTest
-  @MethodSource("testCasesWithSyncModes")
+  @MethodSource("testCasesWithPartitioningAndTableTypesAndSyncModes")
   public void testConcurrentInsertWritesInSource(
-      List<TableFormat> targetTableFormats, SyncMode syncMode) {
-    HoodieTableType tableType = HoodieTableType.COPY_ON_WRITE;
-    String tableName = getTableName();
-<<<<<<< HEAD
-    try (TestHudiTable table =
-        TestHudiTable.forStandardSchema(tableName, tempDir, jsc, null, tableType)) {
-=======
+      List<TableFormat> targetTableFormats,
+      SyncMode syncMode,
+      HoodieTableType tableType,
+      PartitionConfig partitionConfig) {
+    String tableName = getTableName();
     try (TestJavaHudiTable table =
         TestJavaHudiTable.forStandardSchema(
             tableName, tempDir, partitionConfig.getHudiConfig(), tableType)) {
->>>>>>> e16435e2
       // commit time 1 starts first but ends 2nd.
       // commit time 2 starts second but ends 1st.
       List<HoodieRecord<HoodieAvroPayload>> insertsForCommit1 = table.generateRecords(50);
@@ -225,6 +200,10 @@
               .tableName(tableName)
               .targetTableFormats(targetTableFormats)
               .tableBasePath(table.getBasePath())
+              .hudiSourceConfig(
+                  HudiSourceConfig.builder()
+                      .partitionFieldSpecConfig(partitionConfig.getOneTableConfig())
+                      .build())
               .syncMode(syncMode)
               .build();
       OneTableClient oneTableClient = new OneTableClient(jsc.hadoopConfiguration());
@@ -238,11 +217,11 @@
   }
 
   @ParameterizedTest
-  @MethodSource("testCasesWithSyncModes")
+  @MethodSource("testCasesWithPartitioningAndSyncModes")
   public void testConcurrentInsertsAndTableServiceWrites(
-      List<TableFormat> targetTableFormats, SyncMode syncMode) {
+      List<TableFormat> targetTableFormats, SyncMode syncMode, PartitionConfig partitionConfig) {
     HoodieTableType tableType = HoodieTableType.MERGE_ON_READ;
-    PartitionConfig partitionConfig = PartitionConfig.of("level:SIMPLE", "level:VALUE");
+
     String tableName = getTableName();
     try (TestSparkHudiTable table =
         TestSparkHudiTable.forStandardSchema(
@@ -334,17 +313,12 @@
   }
 
   @ParameterizedTest
-  @MethodSource("testCasesWithSyncModes")
-  public void testAddPartition(List<TableFormat> targetTableFormats, SyncMode syncMode) {
-    String tableName = getTableName();
-<<<<<<< HEAD
-    HoodieTableType tableType = HoodieTableType.COPY_ON_WRITE;
-    try (TestHudiTable table =
-        TestHudiTable.forStandardSchema(tableName, tempDir, jsc, "level:SIMPLE", tableType)) {
-=======
+  @MethodSource("testCasesWithTableTypesAndSyncModes")
+  public void testAddPartition(
+      List<TableFormat> targetTableFormats, SyncMode syncMode, HoodieTableType tableType) {
+    String tableName = getTableName();
     try (TestJavaHudiTable table =
         TestJavaHudiTable.forStandardSchema(tableName, tempDir, "level:SIMPLE", tableType)) {
->>>>>>> e16435e2
       table.insertRecords(10, "INFO", true);
 
       PerTableConfig perTableConfig =
@@ -405,10 +379,12 @@
   }
 
   @ParameterizedTest
-  @MethodSource("testCasesWithPartitioningAndSyncModes")
+  @MethodSource("testCasesWithPartitioningAndTableTypesAndSyncModes")
   public void testAddColumns(
-      List<TableFormat> targetTableFormats, SyncMode syncMode, PartitionConfig partitionConfig) {
-    HoodieTableType tableType = HoodieTableType.COPY_ON_WRITE;
+      List<TableFormat> targetTableFormats,
+      SyncMode syncMode,
+      HoodieTableType tableType,
+      PartitionConfig partitionConfig) {
     String tableName = getTableName();
     OneTableClient oneTableClient = new OneTableClient(jsc.hadoopConfiguration());
     List<HoodieRecord<HoodieAvroPayload>> insertedRecords;
@@ -448,18 +424,21 @@
 
       tableWithUpdatedSchema.insertRecords(50, true);
       tableWithUpdatedSchema.deleteRecords(insertedRecords.subList(0, 20), true);
-      oneTableClient.sync(perTableConfig, hudiSourceClientProvider);
+      syncWithCompactionIfRequired(
+          tableType, tableWithUpdatedSchema, perTableConfig, oneTableClient);
       checkDatasetEquivalence(
           TableFormat.HUDI, targetTableFormats, tableWithUpdatedSchema.getBasePath(), 80);
     }
   }
 
   @ParameterizedTest
-  @MethodSource("testCasesWithPartitioningAndSyncModes")
+  @MethodSource("testCasesWithPartitioningAndTableTypesAndSyncModes")
   public void testAddColumnsBeforeInitialSync(
-      List<TableFormat> targetTableFormats, SyncMode syncMode, PartitionConfig partitionConfig) {
-    String tableName = getTableName();
-    HoodieTableType tableType = HoodieTableType.COPY_ON_WRITE;
+      List<TableFormat> targetTableFormats,
+      SyncMode syncMode,
+      HoodieTableType tableType,
+      PartitionConfig partitionConfig) {
+    String tableName = getTableName();
     OneTableClient oneTableClient = new OneTableClient(jsc.hadoopConfiguration());
     List<HoodieRecord<HoodieAvroPayload>> insertedRecords;
     // evolve the schema before the first sync
@@ -512,20 +491,16 @@
   }
 
   @ParameterizedTest
-  @MethodSource("testCasesWithPartitioningAndSyncModes")
+  @MethodSource("testCasesWithPartitioningAndTableTypesAndSyncModes")
   public void testCleanEvent(
-      List<TableFormat> targetTableFormats, SyncMode syncMode, PartitionConfig partitionConfig) {
-    String tableName = getTableName();
-<<<<<<< HEAD
-    HoodieTableType tableType = HoodieTableType.COPY_ON_WRITE;
-    try (TestHudiTable table =
-        TestHudiTable.forStandardSchema(
-            tableName, tempDir, jsc, partitionConfig.getHudiConfig(), tableType)) {
-=======
+      List<TableFormat> targetTableFormats,
+      SyncMode syncMode,
+      HoodieTableType tableType,
+      PartitionConfig partitionConfig) {
+    String tableName = getTableName();
     try (TestJavaHudiTable table =
         TestJavaHudiTable.forStandardSchema(
             tableName, tempDir, partitionConfig.getHudiConfig(), tableType)) {
->>>>>>> e16435e2
       List<HoodieRecord<HoodieAvroPayload>> insertedRecords = table.insertRecords(50, true);
 
       PerTableConfig perTableConfig =
@@ -543,6 +518,9 @@
       // sync once to establish initial OneTable state
       oneTableClient.sync(perTableConfig, hudiSourceClientProvider);
       table.upsertRecords(insertedRecords.subList(0, 20), true);
+      if (tableType == HoodieTableType.MERGE_ON_READ) {
+        table.compact();
+      }
       table.insertRecords(50, true);
       oneTableClient.sync(perTableConfig, hudiSourceClientProvider);
       checkDatasetEquivalence(TableFormat.HUDI, targetTableFormats, table.getBasePath(), 100);
@@ -554,18 +532,15 @@
   }
 
   @ParameterizedTest
-  @MethodSource("testCasesWithPartitioningAndSyncModes")
+  @MethodSource("testCasesWithPartitioningAndTableTypesAndSyncModes")
   public void testClusteringEvent(
-      List<TableFormat> targetTableFormats, SyncMode syncMode, PartitionConfig partitionConfig) {
-    String tableName = getTableName();
-<<<<<<< HEAD
-    HoodieTableType tableType = HoodieTableType.COPY_ON_WRITE;
-    try (TestHudiTable table =
-        TestHudiTable.forStandardSchema(
-=======
+      List<TableFormat> targetTableFormats,
+      SyncMode syncMode,
+      HoodieTableType tableType,
+      PartitionConfig partitionConfig) {
+    String tableName = getTableName();
     try (TestSparkHudiTable table =
         TestSparkHudiTable.forStandardSchema(
->>>>>>> e16435e2
             tableName, tempDir, jsc, partitionConfig.getHudiConfig(), tableType)) {
       List<HoodieRecord<HoodieAvroPayload>> insertedRecords = table.insertRecords(50, true);
 
@@ -586,6 +561,9 @@
 
       table.upsertRecords(insertedRecords.subList(0, 20), true);
       table.insertRecords(50, true);
+      if (tableType == HoodieTableType.MERGE_ON_READ) {
+        table.compact();
+      }
       table.cluster();
 
       oneTableClient.sync(perTableConfig, hudiSourceClientProvider);
@@ -690,8 +668,7 @@
 
   @ParameterizedTest
   @MethodSource("testCasesWithSyncModes")
-  public void testTimeTravelQueries(List<TableFormat> targetTableFormats, SyncMode syncMode)
-      throws Exception {
+  public void testTimeTravelQueries(List<TableFormat> targetTableFormats, SyncMode syncMode) throws Exception {
     String tableName = getTableName();
     try (TestJavaHudiTable table =
         TestJavaHudiTable.forStandardSchema(

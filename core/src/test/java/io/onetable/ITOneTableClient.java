--- conflicted
+++ resolved
@@ -473,7 +473,6 @@
   @MethodSource("provideArgsForPartitionTesting")
   public void testPartitionedData(TableFormatPartitionDataHolder tableFormatPartitionDataHolder) {
     String tableName = getTableName();
-<<<<<<< HEAD
     TableFormat sourceTableFormat = tableFormatPartitionDataHolder.getSourceTableFormat();
     List<TableFormat> targetTableFormats = tableFormatPartitionDataHolder.getTargetTableFormats();
     Optional<String> hudiPartitionConfig = tableFormatPartitionDataHolder.getHudiSourceConfig();
@@ -490,12 +489,6 @@
           GenericTable.getInstance(tableName, tempDir, sparkSession, jsc, sourceTableFormat, true);
     }
     try (GenericTable tableToClose = table) {
-=======
-    SourceClientProvider<?> sourceClientProvider = getSourceClientProvider(TableFormat.HUDI);
-    try (TestJavaHudiTable table =
-        TestJavaHudiTable.forStandardSchema(
-            tableName, tempDir, hudiPartitionConfig, HoodieTableType.COPY_ON_WRITE)) {
->>>>>>> 252b4f4d
       PerTableConfig perTableConfig =
           PerTableConfig.builder()
               .tableName(tableName)
@@ -511,11 +504,7 @@
       OneTableClient oneTableClient = new OneTableClient(jsc.hadoopConfiguration());
       oneTableClient.sync(perTableConfig, sourceClientProvider);
       // Do a second sync to force the test to read back the metadata it wrote earlier
-<<<<<<< HEAD
       tableToClose.insertRows(100);
-=======
-      table.insertRecords(100, true);
->>>>>>> 252b4f4d
       oneTableClient.sync(perTableConfig, sourceClientProvider);
 
       checkDatasetEquivalenceWithFilter(

/*
 * Licensed to the Apache Software Foundation (ASF) under one
 * or more contributor license agreements.  See the NOTICE file
 * distributed with this work for additional information
 * regarding copyright ownership.  The ASF licenses this file
 * to you under the Apache License, Version 2.0 (the
 * "License"); you may not use this file except in compliance
 * with the License.  You may obtain a copy of the License at
 *
 *      http://www.apache.org/licenses/LICENSE-2.0
 *
 * Unless required by applicable law or agreed to in writing, software
 * distributed under the License is distributed on an "AS IS" BASIS,
 * WITHOUT WARRANTIES OR CONDITIONS OF ANY KIND, either express or implied.
 * See the License for the specific language governing permissions and
 * limitations under the License.
 */
 
package io.onetable;

import static io.onetable.GenericTable.getTableName;
import static io.onetable.hudi.HudiTestUtil.PartitionConfig;
import static org.junit.jupiter.api.Assertions.assertEquals;
import static org.junit.jupiter.api.Assertions.assertFalse;
import static org.junit.jupiter.api.Assertions.assertThrows;

import java.nio.file.Path;
import java.time.Instant;
import java.time.ZoneId;
import java.time.format.DateTimeFormatter;
import java.time.temporal.ChronoUnit;
import java.util.ArrayList;
import java.util.Arrays;
import java.util.Collections;
import java.util.HashMap;
import java.util.List;
import java.util.Map;
import java.util.function.Function;
import java.util.stream.Collectors;
import java.util.stream.IntStream;
import java.util.stream.Stream;
import java.util.stream.StreamSupport;

import org.apache.spark.SparkConf;
import org.apache.spark.api.java.JavaSparkContext;
import org.apache.spark.sql.Dataset;
import org.apache.spark.sql.Row;
import org.apache.spark.sql.SparkSession;
import org.junit.jupiter.api.AfterAll;
import org.junit.jupiter.api.Assertions;
import org.junit.jupiter.api.BeforeAll;
import org.junit.jupiter.api.BeforeEach;
import org.junit.jupiter.api.Test;
import org.junit.jupiter.api.io.TempDir;
import org.junit.jupiter.params.ParameterizedTest;
import org.junit.jupiter.params.provider.Arguments;
import org.junit.jupiter.params.provider.EnumSource;
import org.junit.jupiter.params.provider.MethodSource;

import org.apache.hudi.client.HoodieReadClient;
import org.apache.hudi.common.config.HoodieMetadataConfig;
import org.apache.hudi.common.model.HoodieAvroPayload;
import org.apache.hudi.common.model.HoodieRecord;
import org.apache.hudi.common.model.HoodieTableType;
import org.apache.hudi.common.table.timeline.HoodieInstant;

import org.apache.iceberg.Table;
import org.apache.iceberg.hadoop.HadoopTables;

import org.apache.spark.sql.delta.DeltaLog;

import com.google.common.collect.ImmutableList;

import io.onetable.client.OneTableClient;
import io.onetable.client.PerTableConfig;
import io.onetable.client.SourceClientProvider;
import io.onetable.delta.DeltaSourceClientProvider;
import io.onetable.hudi.HudiSourceClientProvider;
import io.onetable.hudi.HudiSourceConfig;
import io.onetable.hudi.HudiTestUtil;
import io.onetable.model.storage.TableFormat;
import io.onetable.model.sync.SyncMode;
import io.onetable.model.sync.SyncResult;

public class ITOneTableClient {
  @TempDir public static Path tempDir;
  private static final DateTimeFormatter DATE_FORMAT =
      DateTimeFormatter.ofPattern("yyyy-MM-dd HH:mm:ss.SSS").withZone(ZoneId.of("UTC"));

  private static JavaSparkContext jsc;
  private static SparkSession sparkSession;
  private SourceClientProvider<HoodieInstant> hudiSourceClientProvider;
  private SourceClientProvider<Long> deltaSourceClientProvider;

  @BeforeAll
  public static void setupOnce() {
    SparkConf sparkConf = HudiTestUtil.getSparkConf(tempDir);
    sparkSession =
        SparkSession.builder().config(HoodieReadClient.addHoodieSupport(sparkConf)).getOrCreate();
    sparkSession
        .sparkContext()
        .hadoopConfiguration()
        .set("parquet.avro.write-old-list-structure", "false");
    sparkSession.catalog().clearCache();
    jsc = JavaSparkContext.fromSparkContext(sparkSession.sparkContext());
  }

  @BeforeEach
  public void setup() {
    hudiSourceClientProvider = new HudiSourceClientProvider();
    hudiSourceClientProvider.init(jsc.hadoopConfiguration(), Collections.emptyMap());
    deltaSourceClientProvider = new DeltaSourceClientProvider();
    deltaSourceClientProvider.init(jsc.hadoopConfiguration(), Collections.emptyMap());
  }

  @AfterAll
  public static void teardown() {
    if (jsc != null) {
      jsc.close();
    }
    if (sparkSession != null) {
      sparkSession.catalog().clearCache();
      sparkSession.close();
    }
  }

  private static Stream<Arguments> testCasesWithPartitioningAndSyncModes() {
    return addBasicPartitionCases(testCasesWithSyncModes());
  }

  private static Stream<Arguments> generateTestParametersForFormatsSyncModesAndPartitioning() {
    List<Arguments> arguments = new ArrayList<>();
    for (TableFormat sourceTableFormat : Arrays.asList(TableFormat.HUDI, TableFormat.DELTA)) {
      for (SyncMode syncMode : SyncMode.values()) {
        for (boolean isPartitioned : new boolean[] {true, false}) {
          arguments.add(Arguments.of(sourceTableFormat, syncMode, isPartitioned));
        }
      }
    }
    return arguments.stream();
  }

  private static Stream<Arguments> testCasesWithPartitioningAndTableTypesAndSyncModes() {
    return addBasicPartitionCases(testCasesWithTableTypesAndSyncModes());
  }

  private static Stream<Arguments> testCasesWithTableTypesAndSyncModes() {
    return addTableTypeCases(testCasesWithSyncModes());
  }

  private static Stream<Arguments> testCasesWithSyncModes() {
    return addSyncModeCases(
        Stream.of(Arguments.of(Arrays.asList(TableFormat.ICEBERG, TableFormat.DELTA))));
  }

  /*
   * This test has the following steps at a high level.
   * 1. Insert few records.
   * 2. Upsert few records.
   * 3. Delete few records.
   * 4. Insert records with new columns.
   * 5. Insert records in a new partition if table is partitioned.
   * 6. drop a partition if table is partitioned.
   * 7. Insert records in the dropped partition again if table is partitioned.
   */
  @ParameterizedTest
  @MethodSource("generateTestParametersForFormatsSyncModesAndPartitioning")
  public void testVariousOperations(
      TableFormat sourceTableFormat, SyncMode syncMode, boolean isPartitioned) throws Exception {
    String tableName = getTableName();
    OneTableClient oneTableClient = new OneTableClient(jsc.hadoopConfiguration());
    List<TableFormat> targetTableFormats = getOtherFormats(sourceTableFormat);
    String oneTablePartitionConfig = null;
    if (isPartitioned) {
      oneTablePartitionConfig = "level:VALUE";
    }
    SourceClientProvider<?> sourceClientProvider;
    if (sourceTableFormat.equals(TableFormat.HUDI)) {
      sourceClientProvider = hudiSourceClientProvider;
    } else if (sourceTableFormat.equals(TableFormat.DELTA)) {
      sourceClientProvider = deltaSourceClientProvider;
    } else {
      throw new IllegalArgumentException("Unsupported source format: " + sourceTableFormat);
    }
    List<?> insertRecords;
    try (GenericTable table =
        GenericTable.getInstance(
            tableName, tempDir, sparkSession, jsc, sourceTableFormat, isPartitioned)) {
      insertRecords = table.insertRows(100);

      PerTableConfig perTableConfig =
          PerTableConfig.builder()
              .tableName(tableName)
              .targetTableFormats(targetTableFormats)
              .tableBasePath(table.getBasePath())
              .hudiSourceConfig(
                  HudiSourceConfig.builder()
                      .partitionFieldSpecConfig(oneTablePartitionConfig)
                      .build())
              .syncMode(syncMode)
              .build();
      oneTableClient.sync(perTableConfig, sourceClientProvider);
      checkDatasetEquivalence(
          sourceTableFormat,
          table.getOrderByColumn(),
          targetTableFormats,
          table.getBasePath(),
          100,
          table.getColumnsToSelect());

      table.insertRows(100);
      oneTableClient.sync(perTableConfig, sourceClientProvider);
      checkDatasetEquivalence(
          sourceTableFormat,
          table.getOrderByColumn(),
          targetTableFormats,
          table.getBasePath(),
          200,
          table.getColumnsToSelect());

      table.upsertRows(insertRecords.subList(0, 20));
      oneTableClient.sync(perTableConfig, sourceClientProvider);
      checkDatasetEquivalence(
          sourceTableFormat,
          table.getOrderByColumn(),
          targetTableFormats,
          table.getBasePath(),
          200,
          table.getColumnsToSelect());

      table.deleteRows(insertRecords.subList(30, 50));
      oneTableClient.sync(perTableConfig, sourceClientProvider);
      checkDatasetEquivalence(
          sourceTableFormat,
          table.getOrderByColumn(),
          targetTableFormats,
          table.getBasePath(),
          180,
          table.getColumnsToSelect());
    }

    try (GenericTable tableWithUpdatedSchema =
        GenericTable.getInstanceWithAdditionalColumns(
            tableName, tempDir, sparkSession, jsc, sourceTableFormat, isPartitioned)) {
      PerTableConfig perTableConfig =
          PerTableConfig.builder()
              .tableName(tableName)
              .targetTableFormats(targetTableFormats)
              .tableBasePath(tableWithUpdatedSchema.getBasePath())
              .hudiSourceConfig(
                  HudiSourceConfig.builder()
                      .partitionFieldSpecConfig(oneTablePartitionConfig)
                      .build())
              .syncMode(syncMode)
              .build();
<<<<<<< HEAD
      insertRecords = tableWithUpdatedSchema.insertRows(100);
=======
      List<Row> insertsAfterSchemaUpdate = tableWithUpdatedSchema.insertRows(100);
      tableWithUpdatedSchema.reload();
>>>>>>> ad56f4ba
      oneTableClient.sync(perTableConfig, sourceClientProvider);
      checkDatasetEquivalence(
          sourceTableFormat,
          tableWithUpdatedSchema.getOrderByColumn(),
          targetTableFormats,
          tableWithUpdatedSchema.getBasePath(),
          280,
          tableWithUpdatedSchema.getColumnsToSelect());

      tableWithUpdatedSchema.deleteRows(insertsAfterSchemaUpdate.subList(60, 90));
      oneTableClient.sync(perTableConfig, sourceClientProvider);
      checkDatasetEquivalence(
          sourceTableFormat,
          tableWithUpdatedSchema.getOrderByColumn(),
          targetTableFormats,
          tableWithUpdatedSchema.getBasePath(),
          250,
          tableWithUpdatedSchema.getColumnsToSelect());

      if (isPartitioned) {
        // Adds new partition.
        tableWithUpdatedSchema.insertRecordsForSpecialPartition(50);
        oneTableClient.sync(perTableConfig, sourceClientProvider);
        checkDatasetEquivalence(
            sourceTableFormat,
            tableWithUpdatedSchema.getOrderByColumn(),
            targetTableFormats,
            tableWithUpdatedSchema.getBasePath(),
            300,
            tableWithUpdatedSchema.getColumnsToSelect());

        // Drops partition.
        tableWithUpdatedSchema.deleteSpecialPartition();
        oneTableClient.sync(perTableConfig, sourceClientProvider);
        checkDatasetEquivalence(
            sourceTableFormat,
            tableWithUpdatedSchema.getOrderByColumn(),
            targetTableFormats,
            tableWithUpdatedSchema.getBasePath(),
            250,
            tableWithUpdatedSchema.getColumnsToSelect());

        // Insert records to the dropped partition again.
        tableWithUpdatedSchema.insertRecordsForSpecialPartition(50);
        oneTableClient.sync(perTableConfig, sourceClientProvider);
        checkDatasetEquivalence(
            sourceTableFormat,
            tableWithUpdatedSchema.getOrderByColumn(),
            targetTableFormats,
            tableWithUpdatedSchema.getBasePath(),
            300,
            tableWithUpdatedSchema.getColumnsToSelect());
      }
    }
  }

  @ParameterizedTest
  @MethodSource("testCasesWithPartitioningAndTableTypesAndSyncModes")
  public void testConcurrentInsertWritesInSource(
      List<TableFormat> targetTableFormats,
      SyncMode syncMode,
      HoodieTableType tableType,
      PartitionConfig partitionConfig) {
    String tableName = getTableName();
    try (TestJavaHudiTable table =
        TestJavaHudiTable.forStandardSchema(
            tableName, tempDir, partitionConfig.getHudiConfig(), tableType)) {
      // commit time 1 starts first but ends 2nd.
      // commit time 2 starts second but ends 1st.
      List<HoodieRecord<HoodieAvroPayload>> insertsForCommit1 = table.generateRecords(50);
      List<HoodieRecord<HoodieAvroPayload>> insertsForCommit2 = table.generateRecords(50);
      String commitInstant1 = table.startCommit();

      String commitInstant2 = table.startCommit();
      table.insertRecordsWithCommitAlreadyStarted(insertsForCommit2, commitInstant2, true);

      PerTableConfig perTableConfig =
          PerTableConfig.builder()
              .tableName(tableName)
              .targetTableFormats(targetTableFormats)
              .tableBasePath(table.getBasePath())
              .hudiSourceConfig(
                  HudiSourceConfig.builder()
                      .partitionFieldSpecConfig(partitionConfig.getOneTableConfig())
                      .build())
              .syncMode(syncMode)
              .build();
      OneTableClient oneTableClient = new OneTableClient(jsc.hadoopConfiguration());
      oneTableClient.sync(perTableConfig, hudiSourceClientProvider);

      checkDatasetEquivalence(
          TableFormat.HUDI,
          "_hoodie_record_key",
          targetTableFormats,
          table.getBasePath(),
          50,
          table.getColumnsToSelect());
      table.insertRecordsWithCommitAlreadyStarted(insertsForCommit1, commitInstant1, true);
      oneTableClient.sync(perTableConfig, hudiSourceClientProvider);
      checkDatasetEquivalence(
          TableFormat.HUDI,
          "_hoodie_record_key",
          targetTableFormats,
          table.getBasePath(),
          100,
          table.getColumnsToSelect());
    }
  }

  @ParameterizedTest
  @MethodSource("testCasesWithPartitioningAndSyncModes")
  public void testConcurrentInsertsAndTableServiceWrites(
      List<TableFormat> targetTableFormats, SyncMode syncMode, PartitionConfig partitionConfig) {
    HoodieTableType tableType = HoodieTableType.MERGE_ON_READ;

    String tableName = getTableName();
    try (TestSparkHudiTable table =
        TestSparkHudiTable.forStandardSchema(
            tableName, tempDir, jsc, partitionConfig.getHudiConfig(), tableType)) {
      List<HoodieRecord<HoodieAvroPayload>> insertedRecords1 = table.insertRecords(50, true);

      PerTableConfig perTableConfig =
          PerTableConfig.builder()
              .tableName(tableName)
              .targetTableFormats(targetTableFormats)
              .tableBasePath(table.getBasePath())
              .hudiSourceConfig(
                  HudiSourceConfig.builder()
                      .partitionFieldSpecConfig(partitionConfig.getOneTableConfig())
                      .build())
              .syncMode(syncMode)
              .build();
      OneTableClient oneTableClient = new OneTableClient(jsc.hadoopConfiguration());
      oneTableClient.sync(perTableConfig, hudiSourceClientProvider);
      checkDatasetEquivalence(
          TableFormat.HUDI,
          "_hoodie_record_key",
          targetTableFormats,
          table.getBasePath(),
          50,
          table.getColumnsToSelect());

      table.deleteRecords(insertedRecords1.subList(0, 20), true);
      // At this point table should have 30 records but only after compaction.
      String scheduledCompactionInstant = table.onlyScheduleCompaction();

      table.insertRecords(50, true);
      oneTableClient.sync(perTableConfig, hudiSourceClientProvider);
      Map<String, String> sourceHudiOptions =
          Collections.singletonMap("hoodie.datasource.query.type", "read_optimized");
      // Because compaction is not completed yet and read optimized query, there are 100 records.
      checkDatasetEquivalence(
          TableFormat.HUDI,
          sourceHudiOptions,
          "_hoodie_record_key",
          targetTableFormats,
          Collections.emptyMap(),
          table.getBasePath(),
          100,
          table.getColumnsToSelect());

      table.insertRecords(50, true);
      oneTableClient.sync(perTableConfig, hudiSourceClientProvider);
      // Because compaction is not completed yet and read optimized query, there are 150 records.
      checkDatasetEquivalence(
          TableFormat.HUDI,
          sourceHudiOptions,
          "_hoodie_record_key",
          targetTableFormats,
          Collections.emptyMap(),
          table.getBasePath(),
          150,
          table.getColumnsToSelect());

      table.completeScheduledCompaction(scheduledCompactionInstant);
      oneTableClient.sync(perTableConfig, hudiSourceClientProvider);
      checkDatasetEquivalence(
          TableFormat.HUDI,
          "_hoodie_record_key",
          targetTableFormats,
          table.getBasePath(),
          130,
          table.getColumnsToSelect());
    }
  }

  @ParameterizedTest
  @EnumSource(
      value = TableFormat.class,
      names = {"HUDI", "DELTA"})
  public void testTimeTravelQueries(TableFormat sourceTableFormat) throws Exception {
    String tableName = getTableName();
    try (TestJavaHudiTable table =
        TestJavaHudiTable.forStandardSchema(
            tableName, tempDir, null, HoodieTableType.COPY_ON_WRITE)) {
      table.insertRecords(50, true);
      List<TableFormat> targetTableFormats = getOtherFormats(sourceTableFormat);
      PerTableConfig perTableConfig =
          PerTableConfig.builder()
              .tableName(tableName)
              .targetTableFormats(targetTableFormats)
              .tableBasePath(table.getBasePath())
              .syncMode(SyncMode.INCREMENTAL)
              .build();
      OneTableClient oneTableClient = new OneTableClient(jsc.hadoopConfiguration());
      oneTableClient.sync(perTableConfig, hudiSourceClientProvider);
      Instant instantAfterFirstSync = Instant.now();
      // sleep before starting the next commit to avoid any rounding issues
      Thread.sleep(1000);

      table.insertRecords(50, true);
      oneTableClient.sync(perTableConfig, hudiSourceClientProvider);
      Instant instantAfterSecondSync = Instant.now();
      // sleep before starting the next commit to avoid any rounding issues
      Thread.sleep(1000);

      table.insertRecords(50, true);
      oneTableClient.sync(perTableConfig, hudiSourceClientProvider);

      checkDatasetEquivalence(
          sourceTableFormat,
          getTimeTravelOption(sourceTableFormat, instantAfterFirstSync),
          "_hoodie_record_key",
          targetTableFormats,
          targetTableFormats.stream()
              .collect(
                  Collectors.toMap(
                      Function.identity(),
                      targetTableFormat ->
                          getTimeTravelOption(targetTableFormat, instantAfterFirstSync))),
          table.getBasePath(),
          50,
          table.getColumnsToSelect());
      checkDatasetEquivalence(
          sourceTableFormat,
          getTimeTravelOption(sourceTableFormat, instantAfterSecondSync),
          "_hoodie_record_key",
          targetTableFormats,
          targetTableFormats.stream()
              .collect(
                  Collectors.toMap(
                      Function.identity(),
                      targetTableFormat ->
                          getTimeTravelOption(targetTableFormat, instantAfterSecondSync))),
          table.getBasePath(),
          100,
          table.getColumnsToSelect());
    }
  }

  private static List<TableFormat> getOtherFormats(TableFormat sourceTableFormat) {
    return Arrays.stream(TableFormat.values())
        .filter(format -> !format.equals(sourceTableFormat))
        .collect(Collectors.toList());
  }

  private static Stream<Arguments> provideArgsForPartitionTesting() {
    String timestampFilter =
        String.format(
            "timestamp_micros_nullable_field < timestamp_millis(%s)",
            Instant.now().truncatedTo(ChronoUnit.DAYS).minus(2, ChronoUnit.DAYS).toEpochMilli());
    String levelFilter = "level = 'INFO'";
    String nestedLevelFilter = "nested_record.level = 'INFO'";
    String severityFilter = "severity = 1";
    String timestampAndLevelFilter = String.format("%s and %s", timestampFilter, levelFilter);
    return Stream.of(
        Arguments.of(
            Arrays.asList(TableFormat.ICEBERG, TableFormat.DELTA),
            "level:VALUE",
            "level:SIMPLE",
            levelFilter),
        Arguments.of(
            // Delta Lake does not currently support nested partition columns
            Arrays.asList(TableFormat.ICEBERG),
            "nested_record.level:VALUE",
            "nested_record.level:SIMPLE",
            nestedLevelFilter),
        Arguments.of(
            Arrays.asList(TableFormat.ICEBERG, TableFormat.DELTA),
            "level:VALUE",
            "level:SIMPLE",
            levelFilter),
        Arguments.of(
            Arrays.asList(TableFormat.ICEBERG, TableFormat.DELTA),
            "severity:VALUE",
            "severity:SIMPLE",
            severityFilter),
        Arguments.of(
            Arrays.asList(TableFormat.ICEBERG, TableFormat.DELTA),
            "timestamp_micros_nullable_field:DAY:yyyy/MM/dd,level:VALUE",
            "timestamp_micros_nullable_field:TIMESTAMP,level:SIMPLE",
            timestampAndLevelFilter));
  }

  @ParameterizedTest
  @MethodSource("provideArgsForPartitionTesting")
  public void testPartitionedData(
      List<TableFormat> targetTableFormats,
      String oneTablePartitionConfig,
      String hudiPartitionConfig,
      String filter) {
    String tableName = getTableName();
    try (TestJavaHudiTable table =
        TestJavaHudiTable.forStandardSchema(
            tableName, tempDir, hudiPartitionConfig, HoodieTableType.COPY_ON_WRITE)) {
      PerTableConfig perTableConfig =
          PerTableConfig.builder()
              .tableName(tableName)
              .targetTableFormats(targetTableFormats)
              .tableBasePath(table.getBasePath())
              .hudiSourceConfig(
                  HudiSourceConfig.builder()
                      .partitionFieldSpecConfig(oneTablePartitionConfig)
                      .build())
              .syncMode(SyncMode.INCREMENTAL)
              .build();
      table.insertRecords(100, true);
      OneTableClient oneTableClient = new OneTableClient(jsc.hadoopConfiguration());
      oneTableClient.sync(perTableConfig, hudiSourceClientProvider);
      // Do a second sync to force the test to read back the metadata it wrote earlier
      table.insertRecords(100, true);
      oneTableClient.sync(perTableConfig, hudiSourceClientProvider);

      checkDatasetEquivalenceWithFilter(
          TableFormat.HUDI,
          "_hoodie_record_key",
          targetTableFormats,
          table.getBasePath(),
          filter,
          table.getColumnsToSelect());
    }
  }

  @ParameterizedTest
  @EnumSource(value = SyncMode.class)
  public void testSyncWithSingleFormat(SyncMode syncMode) {
    String tableName = getTableName();
    try (TestJavaHudiTable table =
        TestJavaHudiTable.forStandardSchema(
            tableName, tempDir, null, HoodieTableType.COPY_ON_WRITE)) {
      table.insertRecords(100, true);

      PerTableConfig perTableConfigIceberg =
          PerTableConfig.builder()
              .tableName(tableName)
              .targetTableFormats(ImmutableList.of(TableFormat.ICEBERG))
              .tableBasePath(table.getBasePath())
              .syncMode(syncMode)
              .build();

      PerTableConfig perTableConfigDelta =
          PerTableConfig.builder()
              .tableName(tableName)
              .targetTableFormats(ImmutableList.of(TableFormat.DELTA))
              .tableBasePath(table.getBasePath())
              .syncMode(syncMode)
              .build();

      OneTableClient oneTableClient = new OneTableClient(jsc.hadoopConfiguration());
      oneTableClient.sync(perTableConfigIceberg, hudiSourceClientProvider);
      checkDatasetEquivalence(
          TableFormat.HUDI,
          "_hoodie_record_key",
          Collections.singletonList(TableFormat.ICEBERG),
          table.getBasePath(),
          100,
          table.getColumnsToSelect());
      oneTableClient.sync(perTableConfigDelta, hudiSourceClientProvider);
      checkDatasetEquivalence(
          TableFormat.HUDI,
          "_hoodie_record_key",
          Collections.singletonList(TableFormat.DELTA),
          table.getBasePath(),
          100,
          table.getColumnsToSelect());

      table.insertRecords(100, true);
      oneTableClient.sync(perTableConfigIceberg, hudiSourceClientProvider);
      checkDatasetEquivalence(
          TableFormat.HUDI,
          "_hoodie_record_key",
          Collections.singletonList(TableFormat.ICEBERG),
          table.getBasePath(),
          200,
          table.getColumnsToSelect());
      oneTableClient.sync(perTableConfigDelta, hudiSourceClientProvider);
      checkDatasetEquivalence(
          TableFormat.HUDI,
          "_hoodie_record_key",
          Collections.singletonList(TableFormat.DELTA),
          table.getBasePath(),
          200,
          table.getColumnsToSelect());
    }
  }

  @Test
  public void testSyncForInvalidPerTableConfig() {
    String tableName = getTableName();
    try (TestJavaHudiTable table =
        TestJavaHudiTable.forStandardSchema(
            tableName, tempDir, "level:SIMPLE", HoodieTableType.COPY_ON_WRITE)) {
      table.insertRecords(100, true);

      PerTableConfig perTableConfig =
          PerTableConfig.builder()
              .tableName(tableName)
              .targetTableFormats(ImmutableList.of())
              .tableBasePath(table.getBasePath())
              .build();
      OneTableClient oneTableClient = new OneTableClient(jsc.hadoopConfiguration());

      assertThrows(
          IllegalArgumentException.class,
          () -> oneTableClient.sync(perTableConfig, hudiSourceClientProvider));
    }
  }

  @Test
  public void testOutOfSyncIncrementalSyncs() {
    String tableName = getTableName();
    try (TestJavaHudiTable table =
        TestJavaHudiTable.forStandardSchema(
            tableName, tempDir, null, HoodieTableType.COPY_ON_WRITE)) {
      PerTableConfig singleTableConfig =
          PerTableConfig.builder()
              .tableName(tableName)
              .targetTableFormats(ImmutableList.of(TableFormat.ICEBERG))
              .tableBasePath(table.getBasePath())
              .syncMode(SyncMode.INCREMENTAL)
              .build();

      PerTableConfig dualTableConfig =
          PerTableConfig.builder()
              .tableName(tableName)
              .targetTableFormats(Arrays.asList(TableFormat.ICEBERG, TableFormat.DELTA))
              .tableBasePath(table.getBasePath())
              .syncMode(SyncMode.INCREMENTAL)
              .build();

      table.insertRecords(50, true);
      OneTableClient oneTableClient = new OneTableClient(jsc.hadoopConfiguration());
      // sync iceberg only
      oneTableClient.sync(singleTableConfig, hudiSourceClientProvider);
      checkDatasetEquivalence(
          TableFormat.HUDI,
          "_hoodie_record_key",
          Collections.singletonList(TableFormat.ICEBERG),
          table.getBasePath(),
          50,
          table.getColumnsToSelect());
      // insert more records
      table.insertRecords(50, true);
      // iceberg will be an incremental sync and delta will need to bootstrap with snapshot sync
      oneTableClient.sync(dualTableConfig, hudiSourceClientProvider);
      checkDatasetEquivalence(
          TableFormat.HUDI,
          "_hoodie_record_key",
          Arrays.asList(TableFormat.ICEBERG, TableFormat.DELTA),
          table.getBasePath(),
          100,
          table.getColumnsToSelect());

      // insert more records
      table.insertRecords(50, true);
      // insert more records
      table.insertRecords(50, true);
      // incremental sync for two commits for iceberg only
      oneTableClient.sync(singleTableConfig, hudiSourceClientProvider);
      checkDatasetEquivalence(
          TableFormat.HUDI,
          "_hoodie_record_key",
          Collections.singletonList(TableFormat.ICEBERG),
          table.getBasePath(),
          200,
          table.getColumnsToSelect());

      // insert more records
      table.insertRecords(50, true);
      // incremental sync for one commit for iceberg and three commits for delta
      oneTableClient.sync(dualTableConfig, hudiSourceClientProvider);
      checkDatasetEquivalence(
          TableFormat.HUDI,
          "_hoodie_record_key",
          Arrays.asList(TableFormat.ICEBERG, TableFormat.DELTA),
          table.getBasePath(),
          250,
          table.getColumnsToSelect());
    }
  }

  @Test
  public void testMetadataRetention() {
    String tableName = getTableName();
    try (TestJavaHudiTable table =
        TestJavaHudiTable.forStandardSchema(
            tableName, tempDir, null, HoodieTableType.COPY_ON_WRITE)) {
      PerTableConfig perTableConfig =
          PerTableConfig.builder()
              .tableName(tableName)
              .targetTableFormats(Arrays.asList(TableFormat.ICEBERG, TableFormat.DELTA))
              .tableBasePath(table.getBasePath())
              .syncMode(SyncMode.INCREMENTAL)
              .targetMetadataRetentionInHours(0) // force cleanup
              .build();
      OneTableClient oneTableClient = new OneTableClient(jsc.hadoopConfiguration());
      table.insertRecords(10, true);
      oneTableClient.sync(perTableConfig, hudiSourceClientProvider);
      // later we will ensure we can still read the source table at this instant to ensure that
      // neither target cleaned up the underlying parquet files in the table
      Instant instantAfterFirstCommit = Instant.now();
      // create 5 total commits to ensure Delta Log cleanup is
      IntStream.range(0, 4)
          .forEach(
              unused -> {
                table.insertRecords(10, true);
                oneTableClient.sync(perTableConfig, hudiSourceClientProvider);
              });
      // ensure that hudi rows can still be read and underlying files were not removed
      List<Row> rows =
          sparkSession
              .read()
              .format("hudi")
              .options(getTimeTravelOption(TableFormat.HUDI, instantAfterFirstCommit))
              .load(table.getBasePath())
              .collectAsList();
      Assertions.assertEquals(10, rows.size());
      // check snapshots retained in iceberg is under 4
      Table icebergTable = new HadoopTables().load(table.getBasePath());
      int snapshotCount =
          (int) StreamSupport.stream(icebergTable.snapshots().spliterator(), false).count();
      Assertions.assertEquals(1, snapshotCount);
      // assert that proper settings are enabled for delta log
      DeltaLog deltaLog = DeltaLog.forTable(sparkSession, table.getBasePath());
      Assertions.assertTrue(deltaLog.enableExpiredLogCleanup());
    }
  }

  private Map<String, String> getTimeTravelOption(TableFormat tableFormat, Instant time) {
    Map<String, String> options = new HashMap<>();
    switch (tableFormat) {
      case HUDI:
        options.put("as.of.instant", DATE_FORMAT.format(time));
        break;
      case ICEBERG:
        options.put("as-of-timestamp", String.valueOf(time.toEpochMilli()));
        break;
      case DELTA:
        options.put("timestampAsOf", DATE_FORMAT.format(time));
        break;
      default:
        throw new IllegalArgumentException("Unknown table format: " + tableFormat);
    }
    return options;
  }

  private void checkDatasetEquivalenceWithFilter(
      TableFormat sourceFormat,
      String orderByKeyColumn,
      List<TableFormat> targetFormats,
      String basePath,
      String filter,
      List<String> columnsToSelect) {
    checkDatasetEquivalence(
        sourceFormat,
        Collections.emptyMap(),
        orderByKeyColumn,
        targetFormats,
        Collections.emptyMap(),
        basePath,
        null,
        columnsToSelect);
  }

  private void checkDatasetEquivalence(
      TableFormat sourceFormat,
      String orderByKeyColumn,
      List<TableFormat> targetFormats,
      String basePath,
      Integer expectedCount,
      List<String> columnsToSelect) {
    checkDatasetEquivalence(
        sourceFormat,
        Collections.emptyMap(),
        orderByKeyColumn,
        targetFormats,
        Collections.emptyMap(),
        basePath,
        expectedCount,
        "1 = 1",
        columnsToSelect);
  }

  private void checkDatasetEquivalence(
      TableFormat sourceFormat,
      Map<String, String> sourceOptions,
      String orderByKeyColumn,
      List<TableFormat> targetFormats,
      Map<TableFormat, Map<String, String>> targetOptions,
      String basePath,
      Integer expectedCount,
      List<String> columnsToSelect) {
    checkDatasetEquivalence(
        sourceFormat,
        sourceOptions,
        orderByKeyColumn,
        targetFormats,
        targetOptions,
        basePath,
        expectedCount,
        "1 = 1",
        columnsToSelect);
  }

  private void checkDatasetEquivalence(
      TableFormat sourceFormat,
      Map<String, String> sourceOptions,
      String orderByKeyColumn,
      List<TableFormat> targetFormats,
      Map<TableFormat, Map<String, String>> targetOptions,
      String basePath,
      Integer expectedCount,
      String filterCondition,
      List<String> columnsToSelect) {
    Dataset<Row> sourceRows =
        sparkSession
            .read()
            .options(sourceOptions)
            .format(sourceFormat.name().toLowerCase())
            .load(basePath)
            .orderBy(orderByKeyColumn)
            .filter(filterCondition);
    Map<TableFormat, Dataset<Row>> targetRowsByFormat =
        targetFormats.stream()
            .collect(
                Collectors.toMap(
                    Function.identity(),
<<<<<<< HEAD
                    targetFormat -> {
                      Map<String, String> finalTargetOptions =
                          targetOptions.getOrDefault(targetFormat, Collections.emptyMap());
                      if (targetFormat.equals(TableFormat.HUDI)) {
                        finalTargetOptions = new HashMap<>(finalTargetOptions);
                        finalTargetOptions.put(HoodieMetadataConfig.ENABLE.key(), "true");
                        finalTargetOptions.put(
                            "hoodie.datasource.read.extract.partition.values.from.path", "true");
                      }
                      return sparkSession
                          .read()
                          .options(finalTargetOptions)
                          .format(targetFormat.name().toLowerCase())
                          .load(basePath)
                          .orderBy(orderByKeyColumn)
                          .filter(filterCondition);
                    }));
    final Set<String> selectColumns = getFieldNamesRemovingGeneratedColumns(sourceRows.schema());

    targetRowsByFormat
        .values()
        .forEach(
            targetRows ->
                selectColumns.addAll(getFieldNamesRemovingGeneratedColumns(targetRows.schema())));
    String[] selectColumnsArr = selectColumns.toArray(new String[] {});
=======
                    targetFormat ->
                        sparkSession
                            .read()
                            .options(
                                targetOptions.getOrDefault(targetFormat, Collections.emptyMap()))
                            .format(targetFormat.name().toLowerCase())
                            .load(basePath)
                            .orderBy(orderByKeyColumn)
                            .filter(filterCondition)));

    String[] selectColumnsArr = columnsToSelect.toArray(new String[] {});
>>>>>>> ad56f4ba
    List<String> dataset1Rows = sourceRows.selectExpr(selectColumnsArr).toJSON().collectAsList();
    targetRowsByFormat.forEach(
        (format, targetRows) -> {
          List<String> dataset2Rows =
              targetRows.selectExpr(selectColumnsArr).toJSON().collectAsList();
          assertEquals(
              dataset1Rows.size(),
              dataset2Rows.size(),
              String.format(
                  "Datasets have different row counts when reading from Spark. Source: %s, Target: %s",
                  sourceFormat, format));
          // sanity check the count to ensure test is set up properly
          if (expectedCount != null) {
            assertEquals(expectedCount, dataset1Rows.size());
          } else {
            // if count is not known ahead of time, ensure datasets are non-empty
            assertFalse(dataset1Rows.isEmpty());
          }
          assertEquals(
              dataset1Rows,
              dataset2Rows,
              String.format(
                  "Datasets are not equivalent when reading from Spark. Source: %s, Target: %s",
                  sourceFormat, format));
        });
  }

<<<<<<< HEAD
  private Set<String> getFieldNamesRemovingGeneratedColumns(StructType schema) {
    return Arrays.stream(schema.fields())
        .map(StructField::name)
        .filter(name -> !name.startsWith("onetable_partition_col_"))
        .filter(name -> !name.equals("yearOfBirth"))
        .filter(name -> !name.equals("birthDate"))
        .collect(Collectors.toSet());
  }

=======
>>>>>>> ad56f4ba
  private void assertNoSyncFailures(Map<TableFormat, SyncResult> results) {
    Assertions.assertTrue(
        results.values().stream()
            .noneMatch(
                result -> result.getStatus().getStatusCode() != SyncResult.SyncStatusCode.SUCCESS));
  }

  private static Stream<Arguments> addSyncModeCases(Stream<Arguments> arguments) {
    return arguments.flatMap(
        args -> {
          Object[] snapshotArgs = Arrays.copyOf(args.get(), args.get().length + 1);
          snapshotArgs[snapshotArgs.length - 1] = SyncMode.FULL;
          Object[] incrementalArgs = Arrays.copyOf(args.get(), args.get().length + 1);
          incrementalArgs[incrementalArgs.length - 1] = SyncMode.INCREMENTAL;
          return Stream.of(Arguments.arguments(snapshotArgs), Arguments.arguments(incrementalArgs));
        });
  }

  private static Stream<Arguments> addTableTypeCases(Stream<Arguments> arguments) {
    return arguments.flatMap(
        args -> {
          Object[] morArgs = Arrays.copyOf(args.get(), args.get().length + 1);
          morArgs[morArgs.length - 1] = HoodieTableType.MERGE_ON_READ;
          Object[] cowArgs = Arrays.copyOf(args.get(), args.get().length + 1);
          cowArgs[cowArgs.length - 1] = HoodieTableType.COPY_ON_WRITE;
          return Stream.of(Arguments.arguments(morArgs), Arguments.arguments(cowArgs));
        });
  }

  private static Stream<Arguments> addBasicPartitionCases(Stream<Arguments> arguments) {
    // add unpartitioned and partitioned cases
    return arguments.flatMap(
        args -> {
          Object[] unpartitionedArgs = Arrays.copyOf(args.get(), args.get().length + 1);
          unpartitionedArgs[unpartitionedArgs.length - 1] = PartitionConfig.of(null, null);
          Object[] partitionedArgs = Arrays.copyOf(args.get(), args.get().length + 1);
          partitionedArgs[partitionedArgs.length - 1] =
              PartitionConfig.of("level:SIMPLE", "level:VALUE");
          return Stream.of(
              Arguments.arguments(unpartitionedArgs), Arguments.arguments(partitionedArgs));
        });
  }
}<|MERGE_RESOLUTION|>--- conflicted
+++ resolved
@@ -253,12 +253,8 @@
                       .build())
               .syncMode(syncMode)
               .build();
-<<<<<<< HEAD
-      insertRecords = tableWithUpdatedSchema.insertRows(100);
-=======
       List<Row> insertsAfterSchemaUpdate = tableWithUpdatedSchema.insertRows(100);
       tableWithUpdatedSchema.reload();
->>>>>>> ad56f4ba
       oneTableClient.sync(perTableConfig, sourceClientProvider);
       checkDatasetEquivalence(
           sourceTableFormat,
@@ -896,7 +892,6 @@
             .collect(
                 Collectors.toMap(
                     Function.identity(),
-<<<<<<< HEAD
                     targetFormat -> {
                       Map<String, String> finalTargetOptions =
                           targetOptions.getOrDefault(targetFormat, Collections.emptyMap());
@@ -914,27 +909,8 @@
                           .orderBy(orderByKeyColumn)
                           .filter(filterCondition);
                     }));
-    final Set<String> selectColumns = getFieldNamesRemovingGeneratedColumns(sourceRows.schema());
-
-    targetRowsByFormat
-        .values()
-        .forEach(
-            targetRows ->
-                selectColumns.addAll(getFieldNamesRemovingGeneratedColumns(targetRows.schema())));
-    String[] selectColumnsArr = selectColumns.toArray(new String[] {});
-=======
-                    targetFormat ->
-                        sparkSession
-                            .read()
-                            .options(
-                                targetOptions.getOrDefault(targetFormat, Collections.emptyMap()))
-                            .format(targetFormat.name().toLowerCase())
-                            .load(basePath)
-                            .orderBy(orderByKeyColumn)
-                            .filter(filterCondition)));
 
     String[] selectColumnsArr = columnsToSelect.toArray(new String[] {});
->>>>>>> ad56f4ba
     List<String> dataset1Rows = sourceRows.selectExpr(selectColumnsArr).toJSON().collectAsList();
     targetRowsByFormat.forEach(
         (format, targetRows) -> {
@@ -962,18 +938,6 @@
         });
   }
 
-<<<<<<< HEAD
-  private Set<String> getFieldNamesRemovingGeneratedColumns(StructType schema) {
-    return Arrays.stream(schema.fields())
-        .map(StructField::name)
-        .filter(name -> !name.startsWith("onetable_partition_col_"))
-        .filter(name -> !name.equals("yearOfBirth"))
-        .filter(name -> !name.equals("birthDate"))
-        .collect(Collectors.toSet());
-  }
-
-=======
->>>>>>> ad56f4ba
   private void assertNoSyncFailures(Map<TableFormat, SyncResult> results) {
     Assertions.assertTrue(
         results.values().stream()

--- conflicted
+++ resolved
@@ -552,8 +552,6 @@
   }
 
   @ParameterizedTest
-<<<<<<< HEAD
-=======
   @MethodSource("provideArgsForPartitionTesting")
   public void testPartitionedData(
       List<TableFormat> targetTableFormats,
@@ -588,7 +586,6 @@
   }
 
   @ParameterizedTest
->>>>>>> cdc0422c
   @EnumSource(value = SyncMode.class)
   public void testSyncWithSingleFormat(SyncMode syncMode) {
     String tableName = getTableName();

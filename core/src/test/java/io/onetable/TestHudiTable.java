/*
 * Licensed to the Apache Software Foundation (ASF) under one
 * or more contributor license agreements.  See the NOTICE file
 * distributed with this work for additional information
 * regarding copyright ownership.  The ASF licenses this file
 * to you under the Apache License, Version 2.0 (the
 * "License"); you may not use this file except in compliance
 * with the License.  You may obtain a copy of the License at
 *
 *      http://www.apache.org/licenses/LICENSE-2.0
 *
 * Unless required by applicable law or agreed to in writing, software
 * distributed under the License is distributed on an "AS IS" BASIS,
 * WITHOUT WARRANTIES OR CONDITIONS OF ANY KIND, either express or implied.
 * See the License for the specific language governing permissions and
 * limitations under the License.
 */
 
package io.onetable;

import static org.apache.hudi.keygen.constant.KeyGeneratorOptions.PARTITIONPATH_FIELD_NAME;
import static org.junit.jupiter.api.Assertions.assertAll;
import static org.junit.jupiter.api.Assertions.assertFalse;

import java.io.Closeable;
import java.io.IOException;
import java.io.InputStream;
import java.io.UncheckedIOException;
import java.math.BigDecimal;
import java.nio.ByteBuffer;
import java.nio.charset.StandardCharsets;
import java.nio.file.Files;
import java.nio.file.Path;
import java.time.Instant;
import java.time.ZoneId;
import java.time.temporal.ChronoUnit;
import java.util.ArrayList;
import java.util.Arrays;
import java.util.Collections;
import java.util.List;
import java.util.Properties;
import java.util.Random;
import java.util.UUID;
import java.util.function.Function;
import java.util.stream.Collectors;
import java.util.stream.IntStream;

import org.apache.avro.LogicalType;
import org.apache.avro.LogicalTypes;
import org.apache.avro.Schema;
import org.apache.avro.generic.GenericData;
import org.apache.avro.generic.GenericRecord;
import org.apache.commons.lang3.RandomStringUtils;
import org.apache.hadoop.fs.LocalFileSystem;
import org.apache.hudi.client.HoodieJavaWriteClient;
import org.apache.hudi.common.model.WriteOperationType;
import org.apache.hudi.common.util.CommitUtils;
import org.apache.spark.api.java.JavaRDD;
import org.apache.spark.api.java.JavaSparkContext;
import org.junit.jupiter.api.Assertions;

import org.apache.hudi.avro.model.HoodieCleanMetadata;
import org.apache.hudi.client.HoodieWriteResult;
import org.apache.hudi.client.SparkRDDWriteClient;
import org.apache.hudi.client.WriteStatus;
import org.apache.hudi.client.common.HoodieSparkEngineContext;
import org.apache.hudi.client.transaction.lock.InProcessLockProvider;
import org.apache.hudi.common.config.LockConfiguration;
import org.apache.hudi.common.config.TypedProperties;
import org.apache.hudi.common.engine.HoodieEngineContext;
import org.apache.hudi.common.fs.FSUtils;
import org.apache.hudi.common.model.HoodieAvroPayload;
import org.apache.hudi.common.model.HoodieAvroRecord;
import org.apache.hudi.common.model.HoodieFileFormat;
import org.apache.hudi.common.model.HoodieKey;
import org.apache.hudi.common.model.HoodieRecord;
import org.apache.hudi.common.model.HoodieTableType;
import org.apache.hudi.common.model.HoodieTimelineTimeZone;
import org.apache.hudi.common.model.OverwriteWithLatestAvroPayload;
import org.apache.hudi.common.model.WriteConcurrencyMode;
import org.apache.hudi.common.model.WriteOperationType;
import org.apache.hudi.common.table.HoodieTableMetaClient;
import org.apache.hudi.common.table.marker.MarkerType;
import org.apache.hudi.common.table.timeline.HoodieActiveTimeline;
import org.apache.hudi.common.table.timeline.HoodieInstant;
import org.apache.hudi.common.util.CommitUtils;
import org.apache.hudi.common.util.Option;
import org.apache.hudi.config.HoodieArchivalConfig;
import org.apache.hudi.config.HoodieCleanConfig;
import org.apache.hudi.config.HoodieClusteringConfig;
import org.apache.hudi.config.HoodieCompactionConfig;
import org.apache.hudi.config.HoodieLockConfig;
import org.apache.hudi.config.HoodieWriteConfig;
import org.apache.hudi.keygen.CustomKeyGenerator;
import org.apache.hudi.keygen.KeyGenerator;
import org.apache.hudi.keygen.NonpartitionedKeyGenerator;
import org.apache.hudi.keygen.constant.KeyGeneratorOptions;
import scala.Tuple2;

public class TestHudiTable implements Closeable {
  private static final Random RANDOM = new Random();
  // A list of values for the level field which serves as a basic field to partition on for tests
  private static final List<String> LEVEL_VALUES = Arrays.asList("INFO", "WARN", "ERROR");
  private static final String RECORD_KEY_FIELD_NAME = "key";
  private static final Schema BASIC_SCHEMA;

  static {
    try (InputStream schemaStream =
        TestHudiTable.class.getClassLoader().getResourceAsStream("schemas/basic_schema.avsc")) {
      BASIC_SCHEMA = new Schema.Parser().parse(schemaStream);
    } catch (IOException ex) {
      throw new UncheckedIOException(ex);
    }
  }
  // Name of the table
  private final String tableName;
  // Base path for the table
  private final String basePath;
  private final JavaSparkContext jsc;
  private final HoodieTableMetaClient metaClient;
  private final SparkRDDWriteClient<HoodieAvroPayload> wrieClient;
  private final HoodieJavaWriteClient<HoodieAvroPayload> javaWriteClient;
  private final KeyGenerator keyGenerator;
  private final Schema schema;
  private final List<String> partitionFieldNames;

  /**
   * Create a test table instance for general testing. The table is created with the schema defined
   * in basic_schema.avsc which contains many data types to ensure they are handled correctly.
   *
   * @param tableName name of the table used in the test, should be unique per test within a shared
   *     directory
   * @param tempDir directory where table will be written, typically a temporary directory that will
   *     be cleaned up after the tests.
   * @param jsc the {@link JavaSparkContext} to use when writing data with Hudi
   * @param partitionConfig sets the property `hoodie.datasource.write.partitionpath.field` for the
   *     {@link CustomKeyGenerator}. If null, {@link NonpartitionedKeyGenerator} will be used.
   * @param tableType the table type to use (MoR or CoW)
   * @return an instance of the class with this configuration
   */
  public static TestHudiTable forStandardSchema(
      String tableName,
      Path tempDir,
      JavaSparkContext jsc,
      String partitionConfig,
      HoodieTableType tableType) {
    return new TestHudiTable(tableName, BASIC_SCHEMA, tempDir, jsc, partitionConfig, tableType);
  }

  /**
   * Create a test table instance with a schema that has more fields than an instance returned by
   * {@link #forStandardSchema(String, Path, JavaSparkContext, String, HoodieTableType)}.
   * Specifically this instance will add a top level field, nested field, field within a list, and
   * field within a map to ensure schema evolution is properly handled.
   *
   * @param tableName name of the table used in the test, should be unique per test within a shared
   *     directory
   * @param tempDir directory where table will be written, typically a temporary directory that will
   *     be cleaned up after the tests.
   * @param jsc the {@link JavaSparkContext} to use when writing data with Hudi
   * @param partitionConfig sets the property `hoodie.datasource.write.partitionpath.field` for the
   *     {@link CustomKeyGenerator}. If null, {@link NonpartitionedKeyGenerator} will be used.
   * @param tableType the table type to use (MoR or CoW)
   * @return an instance of the class with this configuration
   */
  public static TestHudiTable withAdditionalColumns(
      String tableName,
      Path tempDir,
      JavaSparkContext jsc,
      String partitionConfig,
      HoodieTableType tableType) {
    return new TestHudiTable(
        tableName,
        addSchemaEvolutionFieldsToBase(BASIC_SCHEMA),
        tempDir,
        jsc,
        partitionConfig,
        tableType);
  }

  public static TestHudiTable withAdditionalTopLevelField(
      String tableName,
      Path tempDir,
      JavaSparkContext jsc,
      String partitionConfig,
      HoodieTableType tableType,
      Schema previousSchema) {
    return new TestHudiTable(
        tableName, addTopLevelField(previousSchema), tempDir, jsc, partitionConfig, tableType);
  }

  private TestHudiTable(
      String name,
      Schema schema,
      Path tempDir,
      JavaSparkContext jsc,
      String partitionConfig,
      HoodieTableType hoodieTableType) {
    try {
      this.tableName = name;
      this.schema = schema;
      // Initialize base path
      this.basePath = initBasePath(tempDir, name);
      // initialize spark session
      this.jsc = jsc;
      // Add key generator
      TypedProperties keyGenProperties = new TypedProperties();
      keyGenProperties.put(KeyGeneratorOptions.RECORDKEY_FIELD_NAME.key(), RECORD_KEY_FIELD_NAME);
      if (partitionConfig == null) {
        this.keyGenerator = new NonpartitionedKeyGenerator(keyGenProperties);
        this.partitionFieldNames = Collections.emptyList();
      } else {
        keyGenProperties.put(PARTITIONPATH_FIELD_NAME.key(), partitionConfig);
        this.keyGenerator = new CustomKeyGenerator(keyGenProperties);
        this.partitionFieldNames =
            Arrays.stream(partitionConfig.split(","))
                .map(config -> config.split(":")[0])
                .collect(Collectors.toList());
      }
      // init Hoodie dataset and metaclient
      this.metaClient = initMetaClient(jsc, hoodieTableType, keyGenProperties);
      // init write client
      this.wrieClient = initSparkWriteClient(schema.toString(), keyGenProperties);
      this.javaWriteClient = initJavaWriteClient(schema.toString(), keyGenProperties);
    } catch (IOException ex) {
      throw new UncheckedIOException("Unable to initialize TestHudiTable", ex);
    }
  }

  Schema getSchema() {
    return schema;
  }

  public HoodieActiveTimeline getActiveTimeline() {
    metaClient.reloadActiveTimeline();
    return metaClient.getActiveTimeline();
  }

  private GenericRecord generateGenericRecord(
      Schema schema,
      String key,
      Instant timeLowerBound,
      Instant timeUpperBound,
      GenericRecord existingRecord,
      Object partitionValue) {
    GenericRecord record = new GenericData.Record(schema);
    for (Schema.Field field : schema.getFields()) {
      Object value;
      String fieldName = field.name();
      Schema fieldSchema =
          field.schema().getType() == Schema.Type.UNION
              ? field.schema().getTypes().get(1)
              : field.schema();
      if (existingRecord != null && partitionFieldNames.contains(fieldName)) {
        // Leave existing partition values
        value = existingRecord.get(fieldName);
      } else if (partitionValue != null && partitionFieldNames.contains(fieldName)) {
        value = partitionValue;
      } else if (fieldName.equals(RECORD_KEY_FIELD_NAME)) {
        // set key to the provided value
        value = key;
      } else if (fieldName.equals("ts")) {
        // always set ts to current time for update ordering
        value = System.currentTimeMillis();
      } else if (fieldName.equals("level")) {
        // a simple string field to be used for basic partitioning if required
        value = LEVEL_VALUES.get(RANDOM.nextInt(LEVEL_VALUES.size()));
      } else if (fieldName.equals("severity")) {
        // a bounded integer field to be used for partition testing
        value = RANDOM.nextBoolean() ? null : RANDOM.nextInt(3);
      } else if (fieldName.startsWith("time")) {
        // limit time fields to particular windows for the sake of testing time based partitions
        long timeWindow = timeUpperBound.toEpochMilli() - timeLowerBound.toEpochMilli();
        LogicalType logicalType = fieldSchema.getLogicalType();
        if (logicalType instanceof LogicalTypes.TimestampMillis
            || logicalType instanceof LogicalTypes.LocalTimestampMillis) {
          value = timeLowerBound.plusMillis(RANDOM.nextInt((int) timeWindow)).toEpochMilli();
        } else if (logicalType instanceof LogicalTypes.TimestampMicros
            || logicalType instanceof LogicalTypes.LocalTimestampMicros) {
          value = timeLowerBound.plusMillis(RANDOM.nextInt((int) timeWindow)).toEpochMilli() * 1000;
        } else {
          throw new IllegalArgumentException(
              "Unhandled timestamp type: " + fieldSchema.getLogicalType());
        }
      } else if (fieldName.startsWith("date")) {
        value = (int) timeLowerBound.atZone(ZoneId.of("UTC")).toLocalDate().toEpochDay();
      } else if (field.schema().isNullable() && RANDOM.nextBoolean()) {
        // set the value to null to help generate interesting col stats and test null handling
        value = null;
      } else {
        Schema.Type fieldType = fieldSchema.getType();
        switch (fieldType) {
          case FLOAT:
            value = RANDOM.nextFloat();
            break;
          case DOUBLE:
            value = RANDOM.nextDouble();
            break;
          case LONG:
            value = RANDOM.nextLong();
            break;
          case INT:
            value = RANDOM.nextInt();
            break;
          case BOOLEAN:
            value = RANDOM.nextBoolean();
            break;
          case STRING:
            value = RandomStringUtils.randomAlphabetic(10);
            break;
          case BYTES:
            value =
                ByteBuffer.wrap(
                    RandomStringUtils.randomAlphabetic(10).getBytes(StandardCharsets.UTF_8));
            break;
          case FIXED:
            if (fieldSchema.getLogicalType() != null
                && fieldSchema.getLogicalType() instanceof LogicalTypes.Decimal) {
              value = BigDecimal.valueOf(RANDOM.nextLong(), 2);
            } else {
              value =
                  new GenericData.Fixed(
                      fieldSchema,
                      RandomStringUtils.randomAlphabetic(10).getBytes(StandardCharsets.UTF_8));
            }
            break;
          case ENUM:
            Schema enumSchema = field.schema();
            value =
                new GenericData.EnumSymbol(
                    enumSchema,
                    enumSchema
                        .getEnumSymbols()
                        .get(RANDOM.nextInt(enumSchema.getEnumSymbols().size())));
            break;
          case RECORD:
            value =
                generateGenericRecord(
                    fieldSchema,
                    key,
                    timeLowerBound,
                    timeUpperBound,
                    existingRecord == null ? null : (GenericRecord) existingRecord.get(fieldName),
                    partitionValue);
            break;
          case ARRAY:
            value =
                IntStream.range(0, RANDOM.nextInt(2) + 1)
                    .mapToObj(
                        unused ->
                            generateGenericRecord(
                                fieldSchema.getElementType(),
                                key,
                                timeLowerBound,
                                timeUpperBound,
                                null,
                                null))
                    .collect(Collectors.toList());
            break;
          case MAP:
            value =
                IntStream.range(0, RANDOM.nextInt(2) + 1)
                    .mapToObj(
                        unused ->
                            generateGenericRecord(
                                fieldSchema.getValueType(),
                                key,
                                timeLowerBound,
                                timeUpperBound,
                                null,
                                null))
                    .collect(
                        Collectors.toMap(
                            unused -> RandomStringUtils.randomAlphabetic(5), Function.identity()));
            break;
          default:
            throw new UnsupportedOperationException(
                "Field type not properly handle in data generation: " + fieldType);
        }
      }
      record.put(fieldName, value);
    }
    return record;
  }

  private HoodieRecord<HoodieAvroPayload> getRecord(
      Schema schema,
      String key,
      Instant timeLowerBound,
      Instant timeUpperBound,
      GenericRecord existingRecord,
      Object partitionValue) {
    GenericRecord record =
        generateGenericRecord(
            schema, key, timeLowerBound, timeUpperBound, existingRecord, partitionValue);
    HoodieKey hoodieKey = keyGenerator.getKey(record);
    return new HoodieAvroRecord<>(hoodieKey, new HoodieAvroPayload(Option.of(record)));
  }

  public List<HoodieRecord<HoodieAvroPayload>> insertRecords(
      int numRecords, boolean checkForNoErrors) {
    List<HoodieRecord<HoodieAvroPayload>> inserts = generateRecords(numRecords);
    return insertRecords(checkForNoErrors, inserts);
  }

  public List<HoodieRecord<HoodieAvroPayload>> insertRecords(
      int numRecords, Object partitionValue, boolean checkForNoErrors) {
    Instant startTimeWindow = Instant.now().truncatedTo(ChronoUnit.DAYS).minus(1, ChronoUnit.DAYS);
    Instant endTimeWindow = Instant.now().truncatedTo(ChronoUnit.DAYS);
    List<HoodieRecord<HoodieAvroPayload>> inserts =
        IntStream.range(0, numRecords)
            .mapToObj(
                index ->
                    getRecord(
                        schema,
                        UUID.randomUUID().toString(),
                        startTimeWindow,
                        endTimeWindow,
                        null,
                        partitionValue))
            .collect(Collectors.toList());
    return insertRecords(checkForNoErrors, inserts);
  }

  public List<HoodieRecord<HoodieAvroPayload>> generateRecords(int numRecords) {
    Instant currentTime = Instant.now().truncatedTo(ChronoUnit.DAYS);
    List<Instant> startTimeWindows =
        Arrays.asList(
            currentTime.minus(2, ChronoUnit.DAYS),
            currentTime.minus(3, ChronoUnit.DAYS),
            currentTime.minus(4, ChronoUnit.DAYS));
    List<Instant> endTimeWindows =
        Arrays.asList(
            currentTime.minus(1, ChronoUnit.DAYS),
            currentTime.minus(2, ChronoUnit.DAYS),
            currentTime.minus(3, ChronoUnit.DAYS));
    List<HoodieRecord<HoodieAvroPayload>> inserts =
        IntStream.range(0, numRecords)
            .mapToObj(
                index ->
                    getRecord(
                        schema,
                        UUID.randomUUID().toString(),
                        startTimeWindows.get(index % 3),
                        endTimeWindows.get(index % 3),
                        null,
                        null))
            .collect(Collectors.toList());
    return inserts;
  }

  public String startCommit() {
    return getStartCommitInstant();
  }

  public List<HoodieRecord<HoodieAvroPayload>> insertRecordsWithCommitAlreadyStarted(
      List<HoodieRecord<HoodieAvroPayload>> inserts,
      String commitInstant,
      boolean checkForNoErrors,
      boolean useSparkWriteClient) {
    if (useSparkWriteClient) {
      List<WriteStatus> result = bulkInsertWithSparkClient(inserts, commitInstant);
      assertNoWriteErrors(result);
      return inserts;
    }
    List<WriteStatus> result = bulkInsertWithJavaClient(inserts, commitInstant);
    assertNoWriteErrors(result);
    return inserts;
  }

  private List<HoodieRecord<HoodieAvroPayload>> insertRecords(
      boolean checkForNoErrors, List<HoodieRecord<HoodieAvroPayload>> inserts, boolean ) {
    String instant = getStartCommitInstant();
    return insertRecordsWithCommitAlreadyStarted(inserts, instant, checkForNoErrors);
  }

  public List<HoodieRecord<HoodieAvroPayload>> upsertRecords(
      List<HoodieRecord<HoodieAvroPayload>> records, boolean checkForNoErrors) {
    Instant startTimeWindow = Instant.now().truncatedTo(ChronoUnit.DAYS).minus(1, ChronoUnit.DAYS);
    Instant endTimeWindow = Instant.now().truncatedTo(ChronoUnit.DAYS);
    List<HoodieRecord<HoodieAvroPayload>> updates =
        records.stream()
            .map(
                existingRecord -> {
                  try {
                    return getRecord(
                        schema,
                        existingRecord.getRecordKey(),
                        startTimeWindow,
                        endTimeWindow,
                        (GenericRecord) (existingRecord.getData()).getInsertValue(schema).get(),
                        null);
                  } catch (IOException ex) {
                    throw new UncheckedIOException(ex);
                  }
                })
            .collect(Collectors.toList());
    JavaRDD<HoodieRecord<HoodieAvroPayload>> writeRecords = jsc.parallelize(updates, 2);
    String instant = getStartCommitInstant();
    JavaRDD<WriteStatus> result = writeClient.upsert(writeRecords, instant);
    if (checkForNoErrors) {
      assertNoWriteErrors(result.collect());
    }
    return updates;
  }

  public List<HoodieKey> deleteRecords(
      List<HoodieRecord<HoodieAvroPayload>> records, boolean checkForNoErrors) {
    List<HoodieKey> deletes =
        records.stream().map(HoodieRecord::getKey).collect(Collectors.toList());
    JavaRDD<HoodieKey> deleteKeys = jsc.parallelize(deletes, 2);
    String instant = getStartCommitInstant();
    JavaRDD<WriteStatus> result = writeClient.delete(deleteKeys, instant);
    if (checkForNoErrors) {
      assertNoWriteErrors(result.collect());
    }
    return deletes;
  }

  public void deletePartition(String partition, HoodieTableType tableType) {
<<<<<<< HEAD
    String actionType = CommitUtils.getCommitActionType(
        WriteOperationType.DELETE_PARTITION, tableType);
=======
    String actionType =
        CommitUtils.getCommitActionType(WriteOperationType.DELETE_PARTITION, tableType);
>>>>>>> 5adc6d11
    String instant = getStartCommitOfActionType(actionType);
    HoodieWriteResult result =
        writeClient.deletePartitions(Collections.singletonList(partition), instant);
    assertNoWriteErrors(result.getWriteStatuses().collect());
  }

  public void compact() {
    String instant = writeClient.scheduleCompaction(Option.empty()).get();
    writeClient.compact(instant);
  }

  public String onlyScheduleCompaction() {
    return writeClient.scheduleCompaction(Option.empty()).get();
  }

  public void completeScheduledCompaction(String instant) {
    writeClient.compact(instant);
  }

  public void cluster() {
    String instant = writeClient.scheduleClustering(Option.empty()).get();
    writeClient.cluster(instant, true);
  }

  public void rollback(String commitInstant) {
    writeClient.rollback(commitInstant);
  }

  public void savepointRestoreForPreviousInstant() {
    List<HoodieInstant> commitInstants =
        metaClient.getActiveTimeline().reload().getCommitsTimeline().getInstants();
    HoodieInstant instantToRestore = commitInstants.get(commitInstants.size() - 2);
    writeClient.savepoint(instantToRestore.getTimestamp(), "user", "savepoint-test");
    writeClient.restoreToSavepoint(instantToRestore.getTimestamp());
  }

  public void clean() {
    HoodieCleanMetadata metadata = writeClient.clean();
    // Assert that files are deleted to ensure test is realistic
    Assertions.assertTrue(metadata.getTotalFilesDeleted() > 0);
  }

  private String getStartCommitInstant() {
    return writeClient.startCommit(metaClient.getCommitActionType(), metaClient);
  }

  private String getStartCommitOfActionType(String actionType) {
    return writeClient.startCommit(actionType, metaClient);
  }

  public String getBasePath() {
    return basePath;
  }

  private SparkRDDWriteClient<HoodieAvroPayload> initSparkWriteClient(
      String schema, TypedProperties keyGenProperties) {
    // allow for compaction and cleaning after a single commit for testing different timeline
    // scenarios
    HoodieCompactionConfig compactionConfig =
        HoodieCompactionConfig.newBuilder().withMaxNumDeltaCommitsBeforeCompaction(1).build();
    HoodieClusteringConfig clusteringConfig =
        HoodieClusteringConfig.newBuilder().withClusteringSortColumns("long_field").build();
    HoodieCleanConfig cleanConfig =
        HoodieCleanConfig.newBuilder()
            .retainCommits(1)
            .withMaxCommitsBeforeCleaning(1)
            .withAutoClean(false)
            .build();
    HoodieArchivalConfig archivalConfig =
        HoodieArchivalConfig.newBuilder().archiveCommitsWith(3, 4).build();
    Properties lockProperties = new Properties();
    lockProperties.setProperty(LockConfiguration.LOCK_ACQUIRE_WAIT_TIMEOUT_MS_PROP_KEY, "3000");
    lockProperties.setProperty(
        LockConfiguration.LOCK_ACQUIRE_CLIENT_RETRY_WAIT_TIME_IN_MILLIS_PROP_KEY, "3000");
    lockProperties.setProperty(LockConfiguration.LOCK_ACQUIRE_CLIENT_NUM_RETRIES_PROP_KEY, "20");
    HoodieWriteConfig writeConfig =
        HoodieWriteConfig.newBuilder()
            .withProperties(keyGenProperties)
            .withPath(this.basePath)
            .withSchema(schema)
            .withKeyGenerator(keyGenerator.getClass().getCanonicalName())
            .withCompactionConfig(compactionConfig)
            .withClusteringConfig(clusteringConfig)
            .withCleanConfig(cleanConfig)
            .withArchivalConfig(archivalConfig)
            .withWriteConcurrencyMode(WriteConcurrencyMode.OPTIMISTIC_CONCURRENCY_CONTROL)
            .withMarkersType(MarkerType.DIRECT.name())
            .withLockConfig(
                HoodieLockConfig.newBuilder().withLockProvider(InProcessLockProvider.class).build())
            .withProperties(lockProperties)
            .build();
    HoodieEngineContext context = new HoodieSparkEngineContext(jsc);
    return new SparkRDDWriteClient<>(context, writeConfig);
  }

  private HoodieJavaWriteClient<HoodieAvroPayload> initJavaWriteClient(String schema,
                                                                       TypedProperties keyGenProperties) {
    HoodieCompactionConfig compactionConfig =
        HoodieCompactionConfig.newBuilder().withMaxNumDeltaCommitsBeforeCompaction(1).build();
    HoodieClusteringConfig clusteringConfig =
        HoodieClusteringConfig.newBuilder().withClusteringSortColumns("long_field").build();
    HoodieCleanConfig cleanConfig =
        HoodieCleanConfig.newBuilder()
            .retainCommits(1)
            .withMaxCommitsBeforeCleaning(1)
            .withAutoClean(false)
            .build();
    HoodieArchivalConfig archivalConfig =
        HoodieArchivalConfig.newBuilder().archiveCommitsWith(3, 4).build();
    Properties lockProperties = new Properties();
    lockProperties.setProperty(LockConfiguration.LOCK_ACQUIRE_WAIT_TIMEOUT_MS_PROP_KEY, "3000");
    lockProperties.setProperty(
        LockConfiguration.LOCK_ACQUIRE_CLIENT_RETRY_WAIT_TIME_IN_MILLIS_PROP_KEY, "3000");
    lockProperties.setProperty(LockConfiguration.LOCK_ACQUIRE_CLIENT_NUM_RETRIES_PROP_KEY, "20");
    HoodieWriteConfig writeConfig =
        HoodieWriteConfig.newBuilder()
            .withProperties(keyGenProperties)
            .withPath(this.basePath)
            .withSchema(schema)
            .withKeyGenerator(keyGenerator.getClass().getCanonicalName())
            .withCompactionConfig(compactionConfig)
            .withClusteringConfig(clusteringConfig)
            .withCleanConfig(cleanConfig)
            .withArchivalConfig(archivalConfig)
            .withWriteConcurrencyMode(WriteConcurrencyMode.OPTIMISTIC_CONCURRENCY_CONTROL)
            .withMarkersType(MarkerType.DIRECT.name())
            .withLockConfig(
                HoodieLockConfig.newBuilder().withLockProvider(InProcessLockProvider.class).build())
            .withProperties(lockProperties)
            .build();
    HoodieEngineContext context = new HoodieSparkEngineContext(jsc);
    return new HoodieJavaWriteClient<>(context, writeConfig);
  }

  private HoodieTableMetaClient initMetaClient(
      JavaSparkContext jsc, HoodieTableType hoodieTableType, TypedProperties keyGenProperties)
      throws IOException {
    LocalFileSystem fs = (LocalFileSystem) FSUtils.getFs(this.basePath, jsc.hadoopConfiguration());
    // Enforce checksun such that fs.open() is consistent to DFS
    fs.setVerifyChecksum(true);
    fs.mkdirs(new org.apache.hadoop.fs.Path(this.basePath));

    Properties properties =
        HoodieTableMetaClient.withPropertyBuilder()
            .fromProperties(keyGenProperties)
            .setTableName(tableName)
            .setTableType(hoodieTableType)
            .setKeyGeneratorClassProp(keyGenerator.getClass().getCanonicalName())
            .setPartitionFields(String.join(",", partitionFieldNames))
            .setRecordKeyFields(RECORD_KEY_FIELD_NAME)
            .setPayloadClass(OverwriteWithLatestAvroPayload.class)
            .setCommitTimezone(HoodieTimelineTimeZone.UTC)
            .setBaseFileFormat(HoodieFileFormat.PARQUET.toString())
            .build();
    return HoodieTableMetaClient.initTableAndGetMetaClient(
        jsc.hadoopConfiguration(), this.basePath, properties);
  }

  // Create the base path and store it for reference
  private String initBasePath(Path tempDir, String tableName) throws IOException {
    // make sure that table name in hudi is not coupled to path
    Path basePath = tempDir.resolve(tableName + "_v1");
    Files.createDirectories(basePath);
    return basePath.toUri().toString();
  }

  public static void assertNoWriteErrors(List<WriteStatus> statuses) {
    assertAll(
        statuses.stream()
            .map(
                status ->
                    () ->
                        assertFalse(
                            status.hasErrors(), "Errors found in write of " + status.getFileId())));
  }

  @Override
  public void close() {
    if (this.writeClient != null) {
      this.writeClient.close();
    }
  }

  private List<WriteStatus> bulkInsertWithSparkClient(List<HoodieRecord<HoodieAvroPayload>> inserts,
                                                 String commitInstant) {
    JavaRDD<HoodieRecord<HoodieAvroPayload>> writeRecords = jsc.parallelize(inserts, 1);
    JavaRDD<WriteStatus> result = wrieClient.bulkInsert(writeRecords, commitInstant);
    return result.collect();
  }

  private List<WriteStatus> bulkInsertWithJavaClient(List<HoodieRecord<HoodieAvroPayload>> inserts,
                                                String commitInstant) {
    return javaWriteClient.bulkInsert(inserts, commitInstant);
  }

  private static Schema addSchemaEvolutionFieldsToBase(Schema schema) {
    Schema nestedRecordSchema = schema.getField("nested_record").schema().getTypes().get(1);
    List<Schema.Field> newNestedRecordFields = new ArrayList<>();
    for (Schema.Field existingNestedRecordField : nestedRecordSchema.getFields()) {
      newNestedRecordFields.add(copyField(existingNestedRecordField));
    }
    Schema nullableStringSchema =
        Schema.createUnion(Schema.create(Schema.Type.NULL), Schema.create(Schema.Type.STRING));
    newNestedRecordFields.add(
        new Schema.Field("new_nested_field", nullableStringSchema, "doc", null));
    Schema newNestedRecordSchema =
        Schema.createRecord(
            nestedRecordSchema.getName(),
            nestedRecordSchema.getDoc(),
            nestedRecordSchema.getNamespace(),
            false,
            newNestedRecordFields);

    List<Schema.Field> newFields = new ArrayList<>();
    for (Schema.Field existingField : schema.getFields()) {
      // update existing instances of nested_record
      if (existingField.name().equals("nested_record")) {
        newFields.add(
            new Schema.Field(
                existingField.name(),
                Schema.createUnion(Schema.create(Schema.Type.NULL), newNestedRecordSchema),
                existingField.doc(),
                existingField.defaultVal()));
      } else if (existingField.name().equals("nullable_map_field")) {
        newFields.add(
            new Schema.Field(
                existingField.name(),
                Schema.createUnion(
                    Schema.create(Schema.Type.NULL), Schema.createMap(newNestedRecordSchema)),
                existingField.doc(),
                existingField.defaultVal()));
      } else if (existingField.name().equals("array_field")) {
        newFields.add(
            new Schema.Field(
                existingField.name(),
                Schema.createArray(newNestedRecordSchema),
                existingField.doc(),
                existingField.defaultVal()));
      } else {
        newFields.add(copyField(existingField));
      }
    }
    return Schema.createRecord(
        schema.getName(), schema.getDoc(), schema.getNamespace(), false, newFields);
  }

  private static Schema addTopLevelField(Schema schema) {
    Schema nullableStringSchema =
        Schema.createUnion(Schema.create(Schema.Type.NULL), Schema.create(Schema.Type.STRING));

    List<Schema.Field> newFields =
        new ArrayList<>(
            schema.getFields().stream().map(TestHudiTable::copyField).collect(Collectors.toList()));
    newFields.add(new Schema.Field("new_top_level_field", nullableStringSchema, "", null));
    return Schema.createRecord(
        schema.getName(), schema.getDoc(), schema.getNamespace(), false, newFields);
  }

  private static Schema.Field copyField(Schema.Field input) {
    return new Schema.Field(input.name(), input.schema(), input.doc(), input.defaultVal());
  }
}<|MERGE_RESOLUTION|>--- conflicted
+++ resolved
@@ -518,13 +518,8 @@
   }
 
   public void deletePartition(String partition, HoodieTableType tableType) {
-<<<<<<< HEAD
-    String actionType = CommitUtils.getCommitActionType(
-        WriteOperationType.DELETE_PARTITION, tableType);
-=======
     String actionType =
         CommitUtils.getCommitActionType(WriteOperationType.DELETE_PARTITION, tableType);
->>>>>>> 5adc6d11
     String instant = getStartCommitOfActionType(actionType);
     HoodieWriteResult result =
         writeClient.deletePartitions(Collections.singletonList(partition), instant);

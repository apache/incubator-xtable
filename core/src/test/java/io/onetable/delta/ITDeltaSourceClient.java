--- conflicted
+++ resolved
@@ -558,24 +558,4 @@
       SchemaCatalog oneSchemaCatalog, Map<SchemaVersion, OneSchema> schemas) {
     Assertions.assertEquals(schemas, oneSchemaCatalog.getSchemas());
   }
-<<<<<<< HEAD
-
-  private void validateDataFiles(OneDataFiles oneDataFiles, List<OneDataFile> files) {
-    Assertions.assertEquals(files, oneDataFiles.getFiles());
-  }
-
-  private static SparkSession buildSparkSession() {
-    SparkConf sparkConf =
-        new SparkConf()
-            .setAppName("testdeltasourceclient")
-            .set(
-                "spark.sql.catalog.spark_catalog",
-                "org.apache.spark.sql.delta.catalog.DeltaCatalog")
-            .set("spark.master", "local[2]")
-            .set("spark.sql.shuffle.partitions", "1")
-            .set("spark.default.parallelism", "1");
-    return SparkSession.builder().config(sparkConf).getOrCreate();
-  }
-=======
->>>>>>> cdc0422c
 }
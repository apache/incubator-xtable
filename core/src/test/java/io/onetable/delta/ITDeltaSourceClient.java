--- conflicted
+++ resolved
@@ -25,10 +25,7 @@
 import java.net.URI;
 import java.net.URISyntaxException;
 import java.nio.file.Path;
-<<<<<<< HEAD
-=======
 import java.nio.file.Paths;
->>>>>>> 2ef5f5be
 import java.text.ParseException;
 import java.time.Instant;
 import java.time.temporal.ChronoUnit;
@@ -587,8 +584,6 @@
     Assertions.assertEquals(schemas, oneSchemaCatalog.getSchemas());
   }
 
-<<<<<<< HEAD
-=======
   private void validatePartitionDataFiles(
       OneDataFiles expectedPartitionFiles, OneDataFiles actualPartitionFiles)
       throws URISyntaxException {
@@ -642,7 +637,6 @@
     Assertions.assertEquals(expected.getColumnStats(), actual.getColumnStats());
   }
 
->>>>>>> 2ef5f5be
   private static Stream<Arguments> testWithPartitionToggle() {
     return Stream.of(Arguments.of(false), Arguments.of(true));
   }

/*
 * Licensed to the Apache Software Foundation (ASF) under one
 * or more contributor license agreements.  See the NOTICE file
 * distributed with this work for additional information
 * regarding copyright ownership.  The ASF licenses this file
 * to you under the Apache License, Version 2.0 (the
 * "License"); you may not use this file except in compliance
 * with the License.  You may obtain a copy of the License at
 *
 *      http://www.apache.org/licenses/LICENSE-2.0
 *
 * Unless required by applicable law or agreed to in writing, software
 * distributed under the License is distributed on an "AS IS" BASIS,
 * WITHOUT WARRANTIES OR CONDITIONS OF ANY KIND, either express or implied.
 * See the License for the specific language governing permissions and
 * limitations under the License.
 */
 
package io.onetable.delta;

import static org.apache.spark.sql.types.DataTypes.BinaryType;
import static org.apache.spark.sql.types.DataTypes.BooleanType;
import static org.apache.spark.sql.types.DataTypes.DateType;
import static org.apache.spark.sql.types.DataTypes.DoubleType;
import static org.apache.spark.sql.types.DataTypes.FloatType;
import static org.apache.spark.sql.types.DataTypes.IntegerType;
import static org.apache.spark.sql.types.DataTypes.LongType;
import static org.apache.spark.sql.types.DataTypes.StringType;
import static org.apache.spark.sql.types.DataTypes.TimestampType;

import java.sql.Date;
import java.sql.Timestamp;
import java.time.Instant;
import java.time.LocalDateTime;
import java.time.YearMonth;
import java.time.ZoneId;
import java.time.ZonedDateTime;
import java.util.ArrayList;
import java.util.Arrays;
import java.util.List;
import java.util.Random;
import java.util.function.Function;
import java.util.stream.Collectors;
import java.util.stream.IntStream;

import lombok.AccessLevel;
import lombok.AllArgsConstructor;
import lombok.Builder;
import lombok.Getter;

import org.apache.spark.sql.Row;
import org.apache.spark.sql.RowFactory;
import org.apache.spark.sql.SparkSession;
import org.apache.spark.sql.types.ArrayType;
import org.apache.spark.sql.types.DataType;
import org.apache.spark.sql.types.DataTypes;
import org.apache.spark.sql.types.MapType;
import org.apache.spark.sql.types.Metadata;
import org.apache.spark.sql.types.StructField;
import org.apache.spark.sql.types.StructType;

import io.delta.tables.DeltaTable;
import io.delta.tables.DeltaTableBuilder;

@Builder
@Getter
@AllArgsConstructor(access = AccessLevel.PRIVATE)
public class TestDeltaHelper {
  private static final StructType STRUCT_SCHEMA =
      DataTypes.createStructType(
          new StructField[] {new StructField("nested_int", IntegerType, true, Metadata.empty())});

  private static final StructField[] COMMON_FIELDS =
      new StructField[] {
        new StructField("id", IntegerType, false, Metadata.empty()),
        new StructField("firstName", StringType, true, Metadata.empty()),
        new StructField("lastName", StringType, true, Metadata.empty()),
        new StructField("gender", StringType, true, Metadata.empty()),
<<<<<<< HEAD
        new StructField("birthDate", TimestampType, true, Metadata.empty()),
        new StructField("boolean_field", BooleanType, true, Metadata.empty()),
        new StructField("date_field", DateType, true, Metadata.empty()),
        new StructField("timestamp_field", TimestampType, true, Metadata.empty()),
        new StructField("double_field", DoubleType, true, Metadata.empty()),
        new StructField("float_field", FloatType, true, Metadata.empty()),
        new StructField("long_field", LongType, true, Metadata.empty()),
        new StructField("binary_field", BinaryType, true, Metadata.empty()),
        new StructField(
            "primitive_map",
            DataTypes.createMapType(StringType, IntegerType),
            true,
            Metadata.empty()),
        new StructField(
            "record_map",
            DataTypes.createMapType(StringType, STRUCT_SCHEMA),
            true,
            Metadata.empty()),
        new StructField(
            "primitive_list", DataTypes.createArrayType(IntegerType), true, Metadata.empty()),
        new StructField(
            "record_list", DataTypes.createArrayType(STRUCT_SCHEMA), true, Metadata.empty()),
        new StructField("record_field", STRUCT_SCHEMA, true, Metadata.empty()),
=======
        new StructField("birthDate", TimestampType, true, Metadata.empty())
>>>>>>> ad56f4ba
      };
  private static final StructField[] ADDITIONAL_FIELDS =
      new StructField[] {new StructField("street", StringType, true, Metadata.empty())};
  private static final StructField[] PARTITIONED_FIELDS =
      new StructField[] {new StructField("yearOfBirth", IntegerType, true, Metadata.empty())};

  private static final Random RANDOM = new Random();
  private static final String[] GENDERS = {"Male", "Female"};

  StructType tableStructSchema;
  boolean tableIsPartitioned;
  boolean includeAdditionalColumns;

  public static TestDeltaHelper createTestDataHelper(
      boolean isPartitioned, boolean includeAdditionalColumns) {
    StructType tableSchema = generateDynamicSchema(isPartitioned, includeAdditionalColumns);
    return TestDeltaHelper.builder()
        .tableStructSchema(tableSchema)
        .tableIsPartitioned(isPartitioned)
        .includeAdditionalColumns(includeAdditionalColumns)
        .build();
  }

  private static StructType generateDynamicSchema(
      boolean isPartitioned, boolean includeAdditionalColumns) {
    List<StructField> fields = new ArrayList<>(Arrays.asList(COMMON_FIELDS));
    if (isPartitioned) {
      fields.addAll(Arrays.asList(PARTITIONED_FIELDS));
    }
    if (includeAdditionalColumns) {
      fields.addAll(Arrays.asList(ADDITIONAL_FIELDS));
    }
    return new StructType(fields.toArray(new StructField[0]));
  }

  public void createTable(SparkSession sparkSession, String tableName, String basePath) {
    DeltaTableBuilder tableBuilder =
<<<<<<< HEAD
        DeltaTable.createIfNotExists(sparkSession).tableName(tableName).location(basePath);
    Arrays.stream(COMMON_FIELDS).forEach(tableBuilder::addColumn);
=======
        DeltaTable.createIfNotExists(sparkSession)
            .tableName(tableName)
            .location(basePath)
            .addColumn("id", IntegerType)
            .addColumn("firstName", StringType)
            .addColumn("lastName", StringType)
            .addColumn("gender", StringType)
            .addColumn("birthDate", TimestampType);
>>>>>>> ad56f4ba
    if (tableIsPartitioned) {
      tableBuilder
          .addColumn(
              DeltaTable.columnBuilder("yearOfBirth")
                  .dataType(IntegerType)
                  .generatedAlwaysAs("YEAR(birthDate)")
                  .build())
          .partitionedBy("yearOfBirth");
    }
    if (includeAdditionalColumns) {
      tableBuilder.addColumn("street", StringType);
    }
    tableBuilder.execute();
  }

  public Row generateRandomRow() {
    int year = 2013 + RANDOM.nextInt(11);
    return generateRandomRowForGivenYear(year);
  }

  public Row generateRandomRowForGivenYear(int year) {
    return RowFactory.create(generateRandomValuesForGivenYear(year));
  }

  /*
   * Generates a random row for the given schema and additional columns. Additional columns
   * are appended to the end. String values are generated for additional columns.
   */
  private Object[] generateRandomValuesForGivenYear(int yearValue) {
    Object[] row = new Object[tableStructSchema.size()];
    for (int i = 0; i < tableStructSchema.size(); i++) {
      row[i] = generateValueForField(tableStructSchema.fields()[i], yearValue);
    }
    return row;
  }

  private Object generateValueForField(StructField field, int yearValue) {
    switch (field.name()) {
      case "id":
        return RANDOM.nextInt(1000000) + 1;
      case "gender":
        return GENDERS[RANDOM.nextInt(GENDERS.length)];
      case "birthDate":
        return generateRandomTimeGivenYear(yearValue);
      case "yearOfBirth":
        return yearValue;
      default:
        return getRandomValueForField(field.dataType(), field.nullable());
    }
  }

  private static Object getRandomValueForField(DataType type, boolean isNullable) {
    if (isNullable && RANDOM.nextBoolean()) {
      return null;
    }
    switch (type.typeName()) {
      case "integer":
        return RANDOM.nextInt();
      case "string":
        return generateRandomString();
      case "boolean":
        return RANDOM.nextBoolean();
      case "float":
        return RANDOM.nextFloat();
      case "double":
        return RANDOM.nextDouble();
      case "binary":
        return generateRandomString().getBytes();
      case "long":
        return RANDOM.nextLong();
      case "date":
        return new Date(System.currentTimeMillis());
      case "timestamp":
        return Timestamp.from(Instant.now());
      case "array":
        ArrayType arrayType = (ArrayType) type;
        return IntStream.range(0, RANDOM.nextInt(5))
            .mapToObj(i -> getRandomValueForField(arrayType.elementType(), false))
            .collect(Collectors.toList());
      case "map":
        MapType mapType = (MapType) type;
        return IntStream.range(0, RANDOM.nextInt(5))
            .mapToObj(i -> getRandomValueForField(mapType.valueType(), false))
            .collect(Collectors.toMap(unused -> generateRandomString(), Function.identity()));
      case "struct":
        StructType structType = (StructType) type;
        return RowFactory.create(
            Arrays.stream(structType.fields())
                .map(field -> getRandomValueForField(field.dataType(), false))
                .toArray());
      default:
        throw new IllegalArgumentException("Please add code to handle field type: " + type);
    }
  }

  private Timestamp generateRandomTimeGivenYear(int yearValue) {
    int month = RANDOM.nextInt(11) + 1;
    int daysInMonth = YearMonth.of(yearValue, month).lengthOfMonth();
    int day = RANDOM.nextInt(daysInMonth) + 1;

    LocalDateTime localDateTime =
        LocalDateTime.of(
            yearValue, month, day, RANDOM.nextInt(24), RANDOM.nextInt(60), RANDOM.nextInt(60));
    ZonedDateTime zonedDateTimeInUTC = localDateTime.atZone(ZoneId.of("UTC"));
    return Timestamp.from(zonedDateTimeInUTC.toInstant());
  }

  public static String generateRandomString() {
    StringBuilder name = new StringBuilder(5);
    for (int i = 0; i < 5; i++) {
      char randomChar = (char) (RANDOM.nextInt(26) + 'A');
      name.append(randomChar);
    }
    return name.toString();
  }

  public List<Row> transformForUpsertsOrDeletes(List<Row> rows, boolean isUpsert) {
    // Generate random values for few columns for upserts.
    // For deletes, retain the same values as the original row.
    return rows.stream()
        .map(
            row -> {
              Object[] newRowData = new Object[row.size()];
              for (int i = 0; i < row.size(); i++) {
                if (i == 1 || i == 2) {
                  newRowData[i] = isUpsert ? generateRandomString() : row.get(i);
                } else {
                  newRowData[i] = row.get(i);
                }
              }
              return RowFactory.create(newRowData);
            })
        .collect(Collectors.toList());
  }

  public List<Row> generateRows(int numRows) {
    return IntStream.range(0, numRows)
        .mapToObj(i -> generateRandomRow())
        .collect(Collectors.toList());
  }

  public List<Row> generateRowsForSpecificPartition(int numRows, int partitionValue) {
    return IntStream.range(0, numRows)
        .mapToObj(i -> generateRandomRowForGivenYear(partitionValue))
        .collect(Collectors.toList());
  }
}<|MERGE_RESOLUTION|>--- conflicted
+++ resolved
@@ -76,7 +76,6 @@
         new StructField("firstName", StringType, true, Metadata.empty()),
         new StructField("lastName", StringType, true, Metadata.empty()),
         new StructField("gender", StringType, true, Metadata.empty()),
-<<<<<<< HEAD
         new StructField("birthDate", TimestampType, true, Metadata.empty()),
         new StructField("boolean_field", BooleanType, true, Metadata.empty()),
         new StructField("date_field", DateType, true, Metadata.empty()),
@@ -100,9 +99,6 @@
         new StructField(
             "record_list", DataTypes.createArrayType(STRUCT_SCHEMA), true, Metadata.empty()),
         new StructField("record_field", STRUCT_SCHEMA, true, Metadata.empty()),
-=======
-        new StructField("birthDate", TimestampType, true, Metadata.empty())
->>>>>>> ad56f4ba
       };
   private static final StructField[] ADDITIONAL_FIELDS =
       new StructField[] {new StructField("street", StringType, true, Metadata.empty())};
@@ -140,19 +136,8 @@
 
   public void createTable(SparkSession sparkSession, String tableName, String basePath) {
     DeltaTableBuilder tableBuilder =
-<<<<<<< HEAD
         DeltaTable.createIfNotExists(sparkSession).tableName(tableName).location(basePath);
     Arrays.stream(COMMON_FIELDS).forEach(tableBuilder::addColumn);
-=======
-        DeltaTable.createIfNotExists(sparkSession)
-            .tableName(tableName)
-            .location(basePath)
-            .addColumn("id", IntegerType)
-            .addColumn("firstName", StringType)
-            .addColumn("lastName", StringType)
-            .addColumn("gender", StringType)
-            .addColumn("birthDate", TimestampType);
->>>>>>> ad56f4ba
     if (tableIsPartitioned) {
       tableBuilder
           .addColumn(

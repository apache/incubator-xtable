/*
 * Licensed to the Apache Software Foundation (ASF) under one
 * or more contributor license agreements.  See the NOTICE file
 * distributed with this work for additional information
 * regarding copyright ownership.  The ASF licenses this file
 * to you under the Apache License, Version 2.0 (the
 * "License"); you may not use this file except in compliance
 * with the License.  You may obtain a copy of the License at
 *
 *      http://www.apache.org/licenses/LICENSE-2.0
 *
 * Unless required by applicable law or agreed to in writing, software
 * distributed under the License is distributed on an "AS IS" BASIS,
 * WITHOUT WARRANTIES OR CONDITIONS OF ANY KIND, either express or implied.
 * See the License for the specific language governing permissions and
 * limitations under the License.
 */
 
package io.onetable.delta;

import static org.apache.spark.sql.types.DataTypes.IntegerType;
import static org.apache.spark.sql.types.DataTypes.StringType;
import static org.apache.spark.sql.types.DataTypes.TimestampType;

import java.sql.Timestamp;
import java.time.LocalDateTime;
import java.time.YearMonth;
import java.util.ArrayList;
import java.util.Arrays;
import java.util.List;
import java.util.Random;
import java.util.stream.Collectors;
import java.util.stream.IntStream;

import lombok.AccessLevel;
import lombok.AllArgsConstructor;
import lombok.Builder;
import lombok.Value;

import org.apache.spark.sql.Row;
import org.apache.spark.sql.RowFactory;
import org.apache.spark.sql.SparkSession;
import org.apache.spark.sql.types.Metadata;
import org.apache.spark.sql.types.StructField;
import org.apache.spark.sql.types.StructType;

import io.delta.tables.DeltaTable;
import io.delta.tables.DeltaTableBuilder;

@Builder
@Value
@AllArgsConstructor(access = AccessLevel.PRIVATE)
public class TestDeltaHelper {
  private static final StructField[] COMMON_FIELDS =
      new StructField[] {
        new StructField("id", IntegerType, false, Metadata.empty()),
        new StructField("firstName", StringType, true, Metadata.empty()),
        new StructField("lastName", StringType, true, Metadata.empty()),
        new StructField("gender", StringType, true, Metadata.empty()),
        new StructField("birthDate", TimestampType, true, Metadata.empty())
      };
  private static final StructField[] ADDITIONAL_FIELDS =
      new StructField[] {new StructField("street", StringType, true, Metadata.empty())};
  private static final StructField[] PARTITIONED_FIELDS =
      new StructField[] {new StructField("yearOfBirth", IntegerType, true, Metadata.empty())};

  private static final Random RANDOM = new Random();
  private static final String[] GENDERS = {"Male", "Female"};

  StructType tableStructSchema;
  boolean tableIsPartitioned;
  boolean includeAdditionalColumns;

  public static TestDeltaHelper createTestDataHelper(
      boolean isPartitioned, boolean includeAdditionalColumns) {
    StructType tableSchema = generateDynamicSchema(isPartitioned, includeAdditionalColumns);
    return TestDeltaHelper.builder()
        .tableStructSchema(tableSchema)
        .tableIsPartitioned(isPartitioned)
        .includeAdditionalColumns(includeAdditionalColumns)
        .build();
  }

  private static StructType generateDynamicSchema(
      boolean isPartitioned, boolean includeAdditionalColumns) {
    List<StructField> fields = new ArrayList<>(Arrays.asList(COMMON_FIELDS));
    if (isPartitioned) {
      fields.addAll(Arrays.asList(PARTITIONED_FIELDS));
    }
    if (includeAdditionalColumns) {
      fields.addAll(Arrays.asList(ADDITIONAL_FIELDS));
    }
    return new StructType(fields.toArray(new StructField[0]));
  }

  public void createTable(SparkSession sparkSession, String tableName, String basePath) {
    DeltaTableBuilder tableBuilder =
        DeltaTable.create(sparkSession)
            .tableName(tableName)
            .location(basePath)
            .addColumn("id", IntegerType)
            .addColumn("firstName", StringType)
            .addColumn("lastName", StringType)
            .addColumn("gender", StringType)
            .addColumn("birthDate", TimestampType);
    if (tableIsPartitioned) {
      tableBuilder
          .addColumn(
              DeltaTable.columnBuilder("yearOfBirth")
                  .dataType(IntegerType)
                  .generatedAlwaysAs("YEAR(birthDate)")
                  .build())
          .partitionedBy("yearOfBirth");
    }
    if (includeAdditionalColumns) {
      tableBuilder.addColumn("street", StringType);
    }
    tableBuilder.execute();
  }

  public Row generateRandomRow() {
    int year = 2013 + RANDOM.nextInt(11);
    return generateRandomRowForGivenYear(year);
  }

  public Row generateRandomRowForGivenYear(int year) {
    return RowFactory.create(generateRandomValuesForGivenYear(year));
  }

  /*
   * Generates a random row for the given schema and additional columns. Additional columns
   * are appended to the end. String values are generated for additional columns.
   */
  private Object[] generateRandomValuesForGivenYear(int yearValue) {
    Object[] row = new Object[tableStructSchema.size()];
    for (int i = 0; i < tableStructSchema.size(); i++) {
      row[i] = generateValueForField(tableStructSchema.fields()[i], yearValue);
    }
    return row;
  }

  private Object generateValueForField(StructField field, int yearValue) {
    switch (field.name()) {
      case "id":
        return RANDOM.nextInt(1000000) + 1;
      case "firstName":
      case "lastName":
      case "street":
        return generateRandomString();
      case "gender":
        return GENDERS[RANDOM.nextInt(GENDERS.length)];
      case "birthDate":
        return generateRandomTimeGivenYear(yearValue);
      case "yearOfBirth":
        return yearValue;
      default:
        throw new IllegalArgumentException("Please add code to handle field: " + field.name());
    }
  }

  private Timestamp generateRandomTimeGivenYear(int yearValue) {
    int month = RANDOM.nextInt(12) + 1;
    int daysInMonth = YearMonth.of(yearValue, month).lengthOfMonth();
    int day = RANDOM.nextInt(daysInMonth) + 1;

    LocalDateTime localDateTime =
        LocalDateTime.of(
            yearValue, month, day, RANDOM.nextInt(24), RANDOM.nextInt(60), RANDOM.nextInt(60));
    return Timestamp.valueOf(localDateTime);
  }

  public static String generateRandomString() {
    StringBuilder name = new StringBuilder(5);
    for (int i = 0; i < 5; i++) {
      char randomChar = (char) (RANDOM.nextInt(26) + 'A');
      name.append(randomChar);
    }
    return name.toString();
  }

  public List<Row> transformForUpsertsOrDeletes(List<Row> rows, boolean isUpsert) {
    // Generate random values for few columns for upserts.
    // For deletes, retain the same values as the original row.
    return rows.stream()
        .map(
            row -> {
              Object[] newRowData = new Object[row.size()];
              for (int i = 0; i < row.size(); i++) {
                if (i == 1 || i == 2) {
                  newRowData[i] = isUpsert ? generateRandomString() : row.get(i);
                } else {
                  newRowData[i] = row.get(i);
                }
              }
<<<<<<< HEAD
=======
              if (tableIsPartitioned) {
                Timestamp timestampValue = row.getTimestamp(row.size() - 2);
                newRowData[row.size() - 2] = timestampValue;
                newRowData[row.size() - 1] = timestampValue.toLocalDateTime().getYear();
              } else {
                Timestamp timestampValue = row.getTimestamp(row.size() - 1);
                newRowData[row.size() - 1] = timestampValue;
              }
>>>>>>> 05dd6f3b
              return RowFactory.create(newRowData);
            })
        .collect(Collectors.toList());
  }

  public List<Row> generateRows(int numRows) {
    return IntStream.range(0, numRows)
        .mapToObj(i -> generateRandomRow())
        .collect(Collectors.toList());
  }

  public List<Row> generateRowsForSpecificPartition(int numRows, int partitionValue) {
    return IntStream.range(0, numRows)
        .mapToObj(i -> generateRandomRowForGivenYear(partitionValue))
        .collect(Collectors.toList());
  }
}<|MERGE_RESOLUTION|>--- conflicted
+++ resolved
@@ -192,8 +192,6 @@
                   newRowData[i] = row.get(i);
                 }
               }
-<<<<<<< HEAD
-=======
               if (tableIsPartitioned) {
                 Timestamp timestampValue = row.getTimestamp(row.size() - 2);
                 newRowData[row.size() - 2] = timestampValue;
@@ -202,7 +200,6 @@
                 Timestamp timestampValue = row.getTimestamp(row.size() - 1);
                 newRowData[row.size() - 1] = timestampValue;
               }
->>>>>>> 05dd6f3b
               return RowFactory.create(newRowData);
             })
         .collect(Collectors.toList());

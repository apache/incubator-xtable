--- conflicted
+++ resolved
@@ -289,11 +289,7 @@
   public List<HoodieRecord<HoodieAvroPayload>> insertRecords(
       int numRecords, Object partitionValue, boolean checkForNoErrors) {
     Preconditions.checkArgument(
-<<<<<<< HEAD
-        !partitionFieldNames.isEmpty(),
-=======
         partitionValue == null || !partitionFieldNames.isEmpty(),
->>>>>>> 64742e30
         "To insert records for a specific partition, table has to be partitioned.");
     Instant startTimeWindow = Instant.now().truncatedTo(ChronoUnit.DAYS).minus(1, ChronoUnit.DAYS);
     Instant endTimeWindow = Instant.now().truncatedTo(ChronoUnit.DAYS);
@@ -306,11 +302,7 @@
   public List<HoodieRecord<HoodieAvroPayload>> insertRecords(
       int numRecords, List<Object> partitionValues, boolean checkForNoErrors) {
     Preconditions.checkArgument(
-<<<<<<< HEAD
-        !partitionFieldNames.isEmpty(),
-=======
         partitionValues.isEmpty() || !partitionFieldNames.isEmpty(),
->>>>>>> 64742e30
         "To insert records for a specific partitions, table has to be partitioned.");
     Instant startTimeWindow = Instant.now().truncatedTo(ChronoUnit.DAYS).minus(1, ChronoUnit.DAYS);
     Instant endTimeWindow = Instant.now().truncatedTo(ChronoUnit.DAYS);

/*
 * Licensed to the Apache Software Foundation (ASF) under one
 * or more contributor license agreements.  See the NOTICE file
 * distributed with this work for additional information
 * regarding copyright ownership.  The ASF licenses this file
 * to you under the Apache License, Version 2.0 (the
 * "License"); you may not use this file except in compliance
 * with the License.  You may obtain a copy of the License at
 *
 *      http://www.apache.org/licenses/LICENSE-2.0
 *
 * Unless required by applicable law or agreed to in writing, software
 * distributed under the License is distributed on an "AS IS" BASIS,
 * WITHOUT WARRANTIES OR CONDITIONS OF ANY KIND, either express or implied.
 * See the License for the specific language governing permissions and
 * limitations under the License.
 */
 
package io.onetable.iceberg;

import static org.junit.jupiter.api.Assertions.*;
import static org.mockito.Mockito.*;

import java.io.IOException;
import java.nio.file.Files;
import java.nio.file.Path;
import java.nio.file.Paths;
import java.time.Instant;
import java.util.*;
import java.util.stream.Collectors;
import java.util.stream.StreamSupport;

import org.apache.hadoop.conf.Configuration;
import org.junit.jupiter.api.Assertions;
import org.junit.jupiter.api.BeforeEach;
import org.junit.jupiter.api.Test;
import org.junit.jupiter.api.io.TempDir;

import org.apache.iceberg.*;
import org.apache.iceberg.data.GenericRecord;
import org.apache.iceberg.data.parquet.GenericParquetWriter;
import org.apache.iceberg.expressions.Expressions;
import org.apache.iceberg.io.CloseableIterable;
import org.apache.iceberg.io.DataWriter;
import org.apache.iceberg.parquet.Parquet;
import org.apache.iceberg.types.Types;

import io.onetable.client.PerTableConfig;
import io.onetable.model.*;
import io.onetable.model.schema.*;
<<<<<<< HEAD
import io.onetable.model.stat.PartitionValue;
=======
import io.onetable.model.stat.Range;
import io.onetable.model.storage.DataLayoutStrategy;
>>>>>>> d48fab92
import io.onetable.model.storage.FileFormat;
import io.onetable.model.storage.OneDataFile;
import io.onetable.model.storage.OneFileGroup;
import io.onetable.model.storage.TableFormat;

class TestIcebergSourceClient {

  private IcebergTableManager tableManager;
  private Schema csSchema;
  private PartitionSpec csPartitionSpec;
  private IcebergSourceClientProvider clientProvider;
  private Configuration hadoopConf;

  @BeforeEach
  void setUp() throws IOException {
    hadoopConf = new Configuration();
    hadoopConf.set("fs.defaultFS", "file:///");

    clientProvider = new IcebergSourceClientProvider();
    clientProvider.init(hadoopConf, null);

    tableManager = IcebergTableManager.of(hadoopConf);

    byte[] bytes = readResourceFile("schemas/catalog_sales.json");
    csSchema = SchemaParser.fromJson(new String(bytes));

    bytes = readResourceFile("partition_specs/catalog_sales.json");
    csPartitionSpec = PartitionSpecParser.fromJson(csSchema, new String(bytes));
  }

  @Test
  void getTableTest(@TempDir Path workingDir) throws IOException {
    Table catalogSales = createTestTableWithData(workingDir.toString());
    PerTableConfig sourceTableConfig = getPerTableConfig(catalogSales);

    IcebergSourceClient client = clientProvider.getSourceClientInstance(sourceTableConfig);

    Snapshot snapshot = catalogSales.currentSnapshot();
    OneTable oneTable = client.getTable(snapshot);
    Assertions.assertNotNull(oneTable);
    assertEquals(TableFormat.ICEBERG, oneTable.getTableFormat());
    Assertions.assertTrue(oneTable.getName().endsWith("catalog_sales"));
    assertEquals(catalogSales.location(), oneTable.getBasePath());
    assertEquals(DataLayoutStrategy.HIVE_STYLE_PARTITION, oneTable.getLayoutStrategy());
    assertEquals(snapshot.timestampMillis(), oneTable.getLatestCommitTime().toEpochMilli());
    Assertions.assertNotNull(oneTable.getReadSchema());

    assertEquals(7, oneTable.getReadSchema().getFields().size());
    validateSchema(oneTable.getReadSchema(), catalogSales.schema());

    assertEquals(1, oneTable.getPartitioningFields().size());
    OneField partitionField = oneTable.getPartitioningFields().get(0).getSourceField();
    assertEquals("cs_sold_date_sk", partitionField.getName());
    assertEquals(7, partitionField.getFieldId());
    assertEquals(
        PartitionTransformType.VALUE, oneTable.getPartitioningFields().get(0).getTransformType());
  }

  @Test
  public void getSchemaCatalogTest(@TempDir Path workingDir) throws IOException {
    Table catalogSales = createTestTableWithData(workingDir.toString());
    Snapshot iceCurrentSnapshot = catalogSales.currentSnapshot();

    // add extra schema to test current schema is returned
    catalogSales.updateSchema().addColumn("new_column", Types.IntegerType.get()).commit();
    assertEquals(2, catalogSales.schemas().size());
    assertEquals(0, iceCurrentSnapshot.schemaId());

    PerTableConfig sourceTableConfig = getPerTableConfig(catalogSales);

    IcebergSourceClient client = clientProvider.getSourceClientInstance(sourceTableConfig);
    IcebergSourceClient spyClient = spy(client);

    SchemaCatalog schemaCatalog = spyClient.getSchemaCatalog(null, iceCurrentSnapshot);
    Assertions.assertNotNull(schemaCatalog);
    Map<SchemaVersion, OneSchema> schemas = schemaCatalog.getSchemas();
    assertEquals(1, schemas.size());
    SchemaVersion expectedSchemaVersion = new SchemaVersion(iceCurrentSnapshot.schemaId(), "");
    OneSchema irSchemaOfCommit = schemas.get(expectedSchemaVersion);
    Assertions.assertNotNull(irSchemaOfCommit);
    validateSchema(irSchemaOfCommit, catalogSales.schemas().get(iceCurrentSnapshot.schemaId()));
  }

  @Test
  public void testGetCurrentSnapshot(@TempDir Path workingDir) throws IOException {
    Table catalogSales = createTestTableWithData(workingDir.toString());
    Snapshot iceCurrentSnapshot = catalogSales.currentSnapshot();

    PerTableConfig sourceTableConfig = getPerTableConfig(catalogSales);

    IcebergDataFileExtractor spyDataFileExtractor = spy(IcebergDataFileExtractor.builder().build());
    IcebergPartitionValueConverter spyPartitionConverter =
        spy(IcebergPartitionValueConverter.getInstance());

    IcebergSourceClient spyClient =
        spy(
            IcebergSourceClient.builder()
                .hadoopConf(hadoopConf)
                .sourceTableConfig(sourceTableConfig)
                .dataFileExtractor(spyDataFileExtractor)
                .partitionConverter(spyPartitionConverter)
                .build());

    OneSnapshot oneSnapshot = spyClient.getCurrentSnapshot();
    Assertions.assertNotNull(oneSnapshot);
    assertEquals(String.valueOf(iceCurrentSnapshot.snapshotId()), oneSnapshot.getVersion());
    Assertions.assertNotNull(oneSnapshot.getTable());
    verify(spyClient, times(1)).getTable(iceCurrentSnapshot);
    verify(spyClient, times(1)).getSchemaCatalog(oneSnapshot.getTable(), iceCurrentSnapshot);
    verify(spyPartitionConverter, times(5)).toOneTable(any(), any(), any());
    verify(spyDataFileExtractor, times(5)).fromIceberg(any(), any(), any());

    Assertions.assertNotNull(oneSnapshot.getPartitionedDataFiles());
    List<OneFileGroup> dataFileChunks = oneSnapshot.getPartitionedDataFiles();
    assertEquals(5, dataFileChunks.size());
    for (OneFileGroup dataFilesChunk : dataFileChunks) {
      List<OneDataFile> oneDataFiles = dataFilesChunk.getFiles();
      assertEquals(1, oneDataFiles.size());
      OneDataFile oneDataFile = oneDataFiles.get(0);
      assertEquals(FileFormat.APACHE_PARQUET, oneDataFile.getFileFormat());
      assertEquals(1, oneDataFile.getRecordCount());
      Assertions.assertTrue(oneDataFile.getPhysicalPath().startsWith("file:" + workingDir));

<<<<<<< HEAD
      List<PartitionValue> partitionValues = oneDataFile.getPartitionValues();
      Assertions.assertEquals(1, partitionValues.size());
      PartitionValue partitionEntry = partitionValues.iterator().next();
      Assertions.assertEquals(
          "cs_sold_date_sk", partitionEntry.getPartitionField().getSourceField().getName());
=======
      Map<OnePartitionField, Range> partitionValues = oneDataFile.getPartitionValues();
      assertEquals(1, partitionValues.size());
      Map.Entry<OnePartitionField, Range> partitionEntry =
          partitionValues.entrySet().iterator().next();
      assertEquals("cs_sold_date_sk", partitionEntry.getKey().getSourceField().getName());
>>>>>>> d48fab92
      // TODO generate test with column stats
      assertEquals(0, oneDataFile.getColumnStats().size());
    }
  }

  @Test
  public void testGetTableChangeForCommit(@TempDir Path workingDir) throws IOException {
    Table catalogSales = createTestTableWithData(workingDir.toString());
    String tableLocation = catalogSales.location();
    assertEquals(5, getDataFileCount(catalogSales));
    Snapshot snapshot1 = catalogSales.currentSnapshot();

    catalogSales
        .newDelete()
        .deleteFromRowFilter(Expressions.lessThan("cs_sold_date_sk", 3))
        .commit();
    assertEquals(2, getDataFileCount(catalogSales));
    Snapshot snapshot2 = catalogSales.currentSnapshot();

    AppendFiles appendAction = catalogSales.newAppend();
    for (int partition = 2; partition < 7; partition++) {
      String dataFilePath = String.join("/", tableLocation, "data", UUID.randomUUID() + ".parquet");
      appendAction.appendFile(generateTestDataFile(partition, catalogSales, dataFilePath));
    }
    appendAction.commit();
    assertEquals(7, getDataFileCount(catalogSales));
    Snapshot snapshot3 = catalogSales.currentSnapshot();

    Transaction tx = catalogSales.newTransaction();
    tx.newDelete().deleteFromRowFilter(Expressions.lessThan("cs_sold_date_sk", 3)).commit();
    appendAction = tx.newAppend();
    for (int partition = 6; partition < 7; partition++) {
      String dataFilePath = String.join("/", tableLocation, "data", UUID.randomUUID() + ".parquet");
      appendAction.appendFile(generateTestDataFile(partition, catalogSales, dataFilePath));
    }
    appendAction.commit();
    tx.commitTransaction();
    assertEquals(7, getDataFileCount(catalogSales));
    // the transaction would result in 2 snapshots
    Snapshot snapshot5 = catalogSales.currentSnapshot();
    Snapshot snapshot4 = catalogSales.snapshot(snapshot5.parentId());

    validateTableChangeDiffSize(catalogSales, snapshot1, 5, 0);
    validateTableChangeDiffSize(catalogSales, snapshot2, 0, 3);
    validateTableChangeDiffSize(catalogSales, snapshot3, 5, 0);
    // transaction related snapshot verification
    validateTableChangeDiffSize(catalogSales, snapshot4, 0, 1);
    validateTableChangeDiffSize(catalogSales, snapshot5, 1, 0);

    assertEquals(4, catalogSales.history().size());
    catalogSales.expireSnapshots().expireSnapshotId(snapshot1.snapshotId()).commit();
    assertEquals(3, catalogSales.history().size());
    Assertions.assertNull(catalogSales.snapshot(snapshot1.snapshotId()));
    Snapshot snapshot6 = catalogSales.currentSnapshot();
    // expire does not generate a new snapshot
    assertEquals(snapshot6, snapshot5);

    TableScan scan =
        catalogSales.newScan().filter(Expressions.lessThanOrEqual("cs_sold_date_sk", 3));
    try (CloseableIterable<FileScanTask> files = scan.planFiles()) {
      List<DataFile> dataFiles =
          StreamSupport.stream(files.spliterator(), false)
              .map(ContentScanTask::file)
              .collect(Collectors.toList());
      assertEquals(2, dataFiles.size());

      String dataFilePath = String.join("/", tableLocation, "data", UUID.randomUUID() + ".parquet");
      DataFile newFile = generateTestDataFile(3, catalogSales, dataFilePath);
      catalogSales
          .newRewrite()
          .addFile(newFile)
          .deleteFile(dataFiles.get(0))
          .deleteFile(dataFiles.get(1))
          .commit();
    }
    Snapshot snapshot7 = catalogSales.currentSnapshot();

    catalogSales.updateSpec().removeField("cs_sold_date_sk").commit();
    Snapshot snapshot8 = catalogSales.currentSnapshot();

    validateTableChangeDiffSize(catalogSales, snapshot7, 1, 2);
    assertEquals(snapshot7, snapshot8);
  }

  @Test
  public void testGetCurrentCommitState(@TempDir Path workingDir) throws IOException {
    Table catalogSales = createTestTableWithData(workingDir.toString());
    String tablePath = catalogSales.location();
    Snapshot snapshot1 = catalogSales.currentSnapshot();

    String dataFilePath = String.join("/", tablePath, "data", UUID.randomUUID() + ".parquet");
    catalogSales
        .newAppend()
        .appendFile(generateTestDataFile(10, catalogSales, dataFilePath))
        .commit();
    Snapshot snapshot2 = catalogSales.currentSnapshot();

    Transaction tx = catalogSales.newTransaction();
    tx.newDelete().deleteFromRowFilter(Expressions.lessThan("cs_sold_date_sk", 3)).commit();
    AppendFiles appendAction = tx.newAppend();
    for (int partition = 6; partition < 7; partition++) {
      dataFilePath = String.join("/", tablePath, "data", UUID.randomUUID() + ".parquet");
      appendAction.appendFile(generateTestDataFile(partition, catalogSales, dataFilePath));
    }
    appendAction.commit();
    tx.commitTransaction();
    // the transaction would result in 2 snapshots, although 3a will not be in the history as only
    // the last snapshot of a multi-snapshot transaction is tracked in history.
    Snapshot snapshot3b = catalogSales.currentSnapshot();
    Snapshot snapshot3a = catalogSales.snapshot(snapshot3b.parentId());

    dataFilePath = String.join("/", tablePath, "data", UUID.randomUUID() + ".parquet");
    catalogSales
        .newAppend()
        .appendFile(generateTestDataFile(11, catalogSales, dataFilePath))
        .commit();
    Snapshot snapshot4 = catalogSales.currentSnapshot();

    validatePendingCommits(catalogSales, snapshot1, snapshot2, snapshot3a, snapshot3b, snapshot4);
    validatePendingCommits(catalogSales, snapshot3a, snapshot3b, snapshot4);

    // TODO this use case is invalid. If a snapshot in the middle of a chain is expired, the chain
    // TODO in invalid. This should result in termination of incremental sync?
    catalogSales.expireSnapshots().expireSnapshotId(snapshot2.snapshotId()).commit();
    validatePendingCommits(catalogSales, snapshot1, snapshot3a, snapshot3b, snapshot4);
    // TODO invalid use case below
    // even though 3a, 3b belong to same transaction, one of the two can be expired
    // catalogSales.expireSnapshots().expireSnapshotId(snapshot3a.snapshotId()).commit();
    // validatePendingCommits(catalogSales, snapshot1, snapshot2, snapshot3b, snapshot4);
  }

  private void validatePendingCommits(Table table, Snapshot lastSync, Snapshot... snapshots) {
    InstantsForIncrementalSync instant =
        InstantsForIncrementalSync.builder()
            .lastSyncInstant(Instant.ofEpochMilli(lastSync.timestampMillis()))
            .build();
    IcebergSourceClient sourceClient = getIcebergSourceClient(table);
    CommitsBacklog<Snapshot> commitsBacklog = sourceClient.getCommitsBacklog(instant);
    assertEquals(0, commitsBacklog.getInFlightInstants().size());
    Assertions.assertArrayEquals(snapshots, commitsBacklog.getCommitsToProcess().toArray());
  }

  private static long getDataFileCount(Table catalogSales) throws IOException {
    try (CloseableIterable<FileScanTask> files = catalogSales.newScan().planFiles()) {
      return StreamSupport.stream(files.spliterator(), false).count();
    }
  }

  private void validateTableChangeDiffSize(
      Table table, Snapshot snapshot, int addedFiles, int removedFiles) {
    IcebergSourceClient sourceClient = getIcebergSourceClient(table);
    TableChange tableChange = sourceClient.getTableChangeForCommit(snapshot);
    assertEquals(addedFiles, tableChange.getFilesDiff().getFilesAdded().size());
    assertEquals(removedFiles, tableChange.getFilesDiff().getFilesRemoved().size());
  }

  private void validateSchema(OneSchema readSchema, Schema expectedSchema) {
    IcebergSchemaExtractor schemaExtractor = IcebergSchemaExtractor.getInstance();
    Schema result = schemaExtractor.toIceberg(readSchema);

    assertEquals(result.columns().size(), expectedSchema.columns().size());

    Map<String, Types.NestedField> columnMap =
        result.columns().stream().collect(Collectors.toMap(Types.NestedField::name, f -> f));

    for (Types.NestedField expectedField : expectedSchema.columns()) {
      Types.NestedField column = columnMap.get(expectedField.name());
      Assertions.assertNotNull(column);
      assertEquals(expectedField.fieldId(), column.fieldId());
      assertEquals(expectedField.type(), column.type());
      assertEquals(expectedField.isOptional(), column.isOptional());
      assertEquals(expectedField.doc(), column.doc());
    }
  }

  private Table createTestTableWithData(String workingDir) throws IOException {
    Table catalogSales = createTestCatalogTable(workingDir);

    AppendFiles appendFiles = catalogSales.newAppend();
    for (int partition = 0; partition < 5; partition++) {
      // The test creates one file in each partition
      String dataFilePath =
          String.join("/", catalogSales.location(), "data", UUID.randomUUID() + ".parquet");
      DataFile dataFile = generateTestDataFile(partition, catalogSales, dataFilePath);
      appendFiles.appendFile(dataFile);
    }
    appendFiles.commit();

    return catalogSales;
  }

  private DataFile generateTestDataFile(int partition, Table table, String filePath)
      throws IOException {
    PartitionData partitionInfo = new PartitionData(csPartitionSpec.partitionType());
    partitionInfo.set(0, partition);
    DataWriter<GenericRecord> dataWriter =
        Parquet.writeData(table.io().newOutputFile(filePath))
            .schema(csSchema)
            .createWriterFunc(GenericParquetWriter::buildWriter)
            .overwrite()
            .withSpec(csPartitionSpec)
            .withPartition(partitionInfo)
            .build();

    try {
      GenericRecord record = GenericRecord.create(csSchema);
      record.setField("cs_sold_date_sk", partition);
      dataWriter.write(record);
    } finally {
      dataWriter.close();
    }
    return dataWriter.toDataFile();
  }

  private Table createTestCatalogTable(String workingDir) {
    String csPath = Paths.get(workingDir, "catalog_sales").toString();
    return tableManager.getOrCreateTable(null, null, csPath, csSchema, csPartitionSpec);
  }

  private IcebergSourceClient getIcebergSourceClient(Table catalogSales) {
    PerTableConfig tableConfig = getPerTableConfig(catalogSales);

    return IcebergSourceClient.builder()
        .hadoopConf(hadoopConf)
        .sourceTableConfig(tableConfig)
        .build();
  }

  private static PerTableConfig getPerTableConfig(Table catalogSales) {
    return PerTableConfig.builder()
        .tableName(catalogSales.name())
        .tableBasePath(catalogSales.location())
        .targetTableFormats(Collections.singletonList(TableFormat.DELTA))
        .build();
  }

  private byte[] readResourceFile(String resourcePath) throws IOException {
    return Files.readAllBytes(
        Paths.get(getClass().getClassLoader().getResource(resourcePath).getPath()));
  }
}<|MERGE_RESOLUTION|>--- conflicted
+++ resolved
@@ -48,12 +48,8 @@
 import io.onetable.client.PerTableConfig;
 import io.onetable.model.*;
 import io.onetable.model.schema.*;
-<<<<<<< HEAD
 import io.onetable.model.stat.PartitionValue;
-=======
-import io.onetable.model.stat.Range;
 import io.onetable.model.storage.DataLayoutStrategy;
->>>>>>> d48fab92
 import io.onetable.model.storage.FileFormat;
 import io.onetable.model.storage.OneDataFile;
 import io.onetable.model.storage.OneFileGroup;
@@ -177,19 +173,10 @@
       assertEquals(1, oneDataFile.getRecordCount());
       Assertions.assertTrue(oneDataFile.getPhysicalPath().startsWith("file:" + workingDir));
 
-<<<<<<< HEAD
       List<PartitionValue> partitionValues = oneDataFile.getPartitionValues();
-      Assertions.assertEquals(1, partitionValues.size());
+      assertEquals(1, partitionValues.size());
       PartitionValue partitionEntry = partitionValues.iterator().next();
-      Assertions.assertEquals(
-          "cs_sold_date_sk", partitionEntry.getPartitionField().getSourceField().getName());
-=======
-      Map<OnePartitionField, Range> partitionValues = oneDataFile.getPartitionValues();
-      assertEquals(1, partitionValues.size());
-      Map.Entry<OnePartitionField, Range> partitionEntry =
-          partitionValues.entrySet().iterator().next();
-      assertEquals("cs_sold_date_sk", partitionEntry.getKey().getSourceField().getName());
->>>>>>> d48fab92
+      assertEquals("cs_sold_date_sk", partitionEntry.getPartitionField().getSourceField().getName());
       // TODO generate test with column stats
       assertEquals(0, oneDataFile.getColumnStats().size());
     }

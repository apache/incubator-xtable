/*
 * Licensed to the Apache Software Foundation (ASF) under one
 * or more contributor license agreements.  See the NOTICE file
 * distributed with this work for additional information
 * regarding copyright ownership.  The ASF licenses this file
 * to you under the Apache License, Version 2.0 (the
 * "License"); you may not use this file except in compliance
 * with the License.  You may obtain a copy of the License at
 *
 *      http://www.apache.org/licenses/LICENSE-2.0
 *
 * Unless required by applicable law or agreed to in writing, software
 * distributed under the License is distributed on an "AS IS" BASIS,
 * WITHOUT WARRANTIES OR CONDITIONS OF ANY KIND, either express or implied.
 * See the License for the specific language governing permissions and
 * limitations under the License.
 */
 
package io.onetable.iceberg;

import static org.junit.jupiter.api.Assertions.assertEquals;
import static org.junit.jupiter.api.Assertions.assertFalse;
import static org.junit.jupiter.api.Assertions.assertNotNull;
import static org.junit.jupiter.api.Assertions.assertNotSame;
import static org.junit.jupiter.api.Assertions.assertSame;
import static org.junit.jupiter.api.Assertions.assertTrue;
import static org.mockito.ArgumentMatchers.any;
import static org.mockito.ArgumentMatchers.anyList;
import static org.mockito.ArgumentMatchers.anyLong;
import static org.mockito.ArgumentMatchers.eq;
import static org.mockito.Mockito.times;
import static org.mockito.Mockito.verify;
import static org.mockito.Mockito.when;

import java.io.IOException;
import java.net.URI;
import java.nio.file.Files;
import java.nio.file.Path;
import java.nio.file.Paths;
import java.time.Instant;
import java.util.ArrayList;
import java.util.Arrays;
import java.util.Collections;
import java.util.HashMap;
import java.util.List;
import java.util.Map;
import java.util.Optional;
import java.util.Random;
import java.util.Set;
import java.util.UUID;
import java.util.function.Function;
import java.util.stream.Collectors;
import java.util.stream.IntStream;

import org.apache.hadoop.conf.Configuration;
import org.junit.jupiter.api.BeforeEach;
import org.junit.jupiter.api.Test;
import org.junit.jupiter.api.io.TempDir;
import org.mockito.ArgumentCaptor;
import org.mockito.Mockito;

import org.apache.iceberg.CombinedScanTask;
import org.apache.iceberg.FileScanTask;
import org.apache.iceberg.Metrics;
import org.apache.iceberg.PartitionSpec;
import org.apache.iceberg.Schema;
import org.apache.iceberg.TableScan;
import org.apache.iceberg.Transaction;
import org.apache.iceberg.catalog.Namespace;
import org.apache.iceberg.catalog.TableIdentifier;
import org.apache.iceberg.expressions.Expression;
import org.apache.iceberg.expressions.Expressions;
import org.apache.iceberg.hadoop.HadoopCatalog;
import org.apache.iceberg.hadoop.HadoopTables;
import org.apache.iceberg.io.CloseableIterable;
import org.apache.iceberg.types.Types;

import com.google.common.collect.Iterables;
import com.google.common.collect.Sets;

import io.onetable.ITOneTableClient;
import io.onetable.client.PerTableConfig;
import io.onetable.model.OneSnapshot;
import io.onetable.model.OneTable;
import io.onetable.model.schema.OneField;
import io.onetable.model.schema.OnePartitionField;
import io.onetable.model.schema.OneSchema;
import io.onetable.model.schema.OneType;
import io.onetable.model.schema.PartitionTransformType;
import io.onetable.model.schema.SchemaCatalog;
import io.onetable.model.schema.SchemaVersion;
import io.onetable.model.stat.PartitionValue;
import io.onetable.model.stat.Range;
import io.onetable.model.storage.DataLayoutStrategy;
import io.onetable.model.storage.FileFormat;
import io.onetable.model.storage.OneDataFile;
import io.onetable.model.storage.OneFileGroup;
import io.onetable.model.storage.TableFormat;
import io.onetable.schema.SchemaFieldFinder;
import io.onetable.spi.sync.TableFormatSync;

/**
 * Validates that the metadata for the table is properly created/updated. {@link ITOneTableClient}
 * validates that the table and its data can be properly read.
 */
public class TestIcebergSync {
  private static final Random RANDOM = new Random();
  private static final Instant LAST_COMMIT_TIME = Instant.ofEpochSecond(1000);

  @TempDir public static Path tempDir;

  private final IcebergSchemaExtractor mockSchemaExtractor =
      Mockito.mock(IcebergSchemaExtractor.class);
  private final IcebergPartitionSpecExtractor mockPartitionSpecExtractor =
      Mockito.mock(IcebergPartitionSpecExtractor.class);
  private final IcebergSchemaSync mockSchemaSync = Mockito.mock(IcebergSchemaSync.class);
  private final IcebergPartitionSpecSync mockPartitionSpecSync =
      Mockito.mock(IcebergPartitionSpecSync.class);
  private final IcebergColumnStatsConverter mockColumnStatsConverter =
      Mockito.mock(IcebergColumnStatsConverter.class);
  private IcebergClient icebergClient;

  private final OneSchema oneSchema =
      OneSchema.builder()
          .dataType(OneType.RECORD)
          .name("parent")
          .fields(
              Arrays.asList(
                  OneField.builder()
                      .name("timestamp_field")
                      .schema(
                          OneSchema.builder().name("long").dataType(OneType.TIMESTAMP_NTZ).build())
                      .build(),
                  OneField.builder()
                      .name("date_field")
                      .schema(OneSchema.builder().name("int").dataType(OneType.DATE).build())
                      .build(),
                  OneField.builder()
                      .name("group_id")
                      .schema(OneSchema.builder().name("int").dataType(OneType.INT).build())
                      .build(),
                  OneField.builder()
                      .name("record")
                      .schema(
                          OneSchema.builder()
                              .name("nested")
                              .dataType(OneType.RECORD)
                              .fields(
                                  Collections.singletonList(
                                      OneField.builder()
                                          .name("string_field")
                                          .parentPath("record")
                                          .schema(
                                              OneSchema.builder()
                                                  .name("string")
                                                  .dataType(OneType.STRING)
                                                  .build())
                                          .build()))
                              .build())
                      .build()))
          .build();
  private final Schema icebergSchema =
      new Schema(
          Types.NestedField.required(1, "timestamp_field", Types.TimestampType.withoutZone()),
          Types.NestedField.required(2, "date_field", Types.DateType.get()),
          Types.NestedField.required(3, "group_id", Types.IntegerType.get()),
          Types.NestedField.required(
              4,
              "record",
              Types.StructType.of(
                  Types.NestedField.required(5, "string_field", Types.StringType.get()))));
  private Path basePath;
  private String tableName;

  @BeforeEach
  public void setup() throws IOException {
    tableName = "test-" + UUID.randomUUID();
    basePath = tempDir.resolve(tableName);
    Files.createDirectories(basePath);
<<<<<<< HEAD
    icebergSync = getIcebergSync();
  }

  private TableFormatSync getIcebergSync() {
    return TableFormatSync.of(
=======
    icebergClient =
>>>>>>> f7376374
        new IcebergClient(
            PerTableConfig.builder()
                .tableBasePath(basePath.toString())
                .tableName(tableName)
                .targetMetadataRetentionInHours(1)
                .targetTableFormats(Collections.singletonList(TableFormat.ICEBERG))
                .build(),
            new Configuration(),
            mockSchemaExtractor,
            mockSchemaSync,
            mockPartitionSpecExtractor,
            mockPartitionSpecSync,
            IcebergDataFileUpdatesSync.of(
                mockColumnStatsConverter, IcebergPartitionValueConverter.getInstance()),
<<<<<<< HEAD
            IcebergTableManager.of(new Configuration())));
=======
            IcebergTableManager.of(new Configuration()));
>>>>>>> f7376374
  }

  @Test
  public void testCreateSnapshotControlFlow() throws Exception {
    // Test two iterations of the iceberg snapshot flow
    List<OneField> fields2 = new ArrayList<>(oneSchema.getFields());
    fields2.add(
        OneField.builder()
            .name("long_field")
            .schema(OneSchema.builder().name("long").dataType(OneType.LONG).build())
            .build());
    OneSchema schema2 = oneSchema.toBuilder().fields(fields2).build();
    List<Types.NestedField> fields = new ArrayList<>(icebergSchema.columns());
    fields.add(Types.NestedField.of(6, false, "long_field", Types.LongType.get()));
    Schema icebergSchema2 = new Schema(fields);
    OneTable table1 = getOneTable(tableName, basePath, oneSchema, null, LAST_COMMIT_TIME);
    OneTable table2 = getOneTable(tableName, basePath, schema2, null, LAST_COMMIT_TIME);
    Map<SchemaVersion, OneSchema> schemas = new HashMap<>();
    SchemaVersion schemaVersion1 = new SchemaVersion(1, "");
    schemas.put(schemaVersion1, oneSchema);
    SchemaVersion schemaVersion2 = new SchemaVersion(2, "");
    schemas.put(schemaVersion2, schema2);

    OneDataFile dataFile1 = getOneDataFile(schemaVersion1, 1, Collections.emptyList());
    OneDataFile dataFile2 = getOneDataFile(schemaVersion1, 2, Collections.emptyList());
    OneDataFile dataFile3 = getOneDataFile(schemaVersion2, 3, Collections.emptyList());
    OneSnapshot snapshot1 = buildSnapshot(table1, schemas, dataFile1, dataFile2);
    OneSnapshot snapshot2 = buildSnapshot(table2, schemas, dataFile2, dataFile3);
    when(mockSchemaExtractor.toIceberg(oneSchema)).thenReturn(icebergSchema);
    when(mockSchemaExtractor.toIceberg(schema2)).thenReturn(icebergSchema2);
    ArgumentCaptor<Schema> partitionSpecSchemaArgumentCaptor =
        ArgumentCaptor.forClass(Schema.class);
    when(mockPartitionSpecExtractor.toIceberg(
            eq(null), partitionSpecSchemaArgumentCaptor.capture()))
        .thenReturn(PartitionSpec.unpartitioned())
        .thenReturn(PartitionSpec.unpartitioned())
        .thenReturn(PartitionSpec.unpartitioned());
    mockColStatsForFile(dataFile1, 2);
    mockColStatsForFile(dataFile2, 2);
    mockColStatsForFile(dataFile3, 1);

    TableFormatSync.getInstance().syncSnapshot(Collections.singletonList(icebergClient), snapshot1);
    validateIcebergTable(tableName, table1, Sets.newHashSet(dataFile1, dataFile2), null);

    TableFormatSync.getInstance().syncSnapshot(Collections.singletonList(icebergClient), snapshot2);
    validateIcebergTable(tableName, table2, Sets.newHashSet(dataFile2, dataFile3), null);

    ArgumentCaptor<Transaction> transactionArgumentCaptor =
        ArgumentCaptor.forClass(Transaction.class);
    ArgumentCaptor<Schema> schemaArgumentCaptor = ArgumentCaptor.forClass(Schema.class);
    ArgumentCaptor<PartitionSpec> partitionSpecArgumentCaptor =
        ArgumentCaptor.forClass(PartitionSpec.class);

    verify(mockSchemaSync, times(2))
        .sync(
            schemaArgumentCaptor.capture(),
            schemaArgumentCaptor.capture(),
            transactionArgumentCaptor.capture());
    verify(mockPartitionSpecSync, times(2))
        .sync(
            partitionSpecArgumentCaptor.capture(),
            partitionSpecArgumentCaptor.capture(),
            transactionArgumentCaptor.capture());
    verify(mockColumnStatsConverter, times(4)).toIceberg(any(Schema.class), anyLong(), anyList());

    // check that the correct schema is used in calls to the mocks
    // Since we're using a mockSchemaSync we don't expect the table schema used by the partition
    // sync to actually change
    assertTrue(
        partitionSpecSchemaArgumentCaptor.getAllValues().stream()
            .allMatch(capturedSchema -> capturedSchema.sameSchema(icebergSchema)));
    // schema sync args for first iteration
    assertTrue(
        schemaArgumentCaptor.getAllValues().subList(0, 2).stream()
            .allMatch(capturedSchema -> capturedSchema.sameSchema(icebergSchema)));
    // second snapshot sync will evolve the schema
    assertTrue(schemaArgumentCaptor.getAllValues().get(2).sameSchema(icebergSchema));
    assertTrue(schemaArgumentCaptor.getAllValues().get(3).sameSchema(icebergSchema2));
    // check that the correct partition spec is used in calls to the mocks
    assertTrue(
        partitionSpecArgumentCaptor.getAllValues().stream()
            .allMatch(
                capturedPartitionSpec ->
                    capturedPartitionSpec.equals(PartitionSpec.unpartitioned())));
    // validate that a single transaction object was used when updating the schema and partition
    // specs for a given snapshot sync
    assertSame(
        transactionArgumentCaptor.getAllValues().get(0),
        transactionArgumentCaptor.getAllValues().get(2));
    assertSame(
        transactionArgumentCaptor.getAllValues().get(1),
        transactionArgumentCaptor.getAllValues().get(3));
    // validate that transactions are different between runs
    assertNotSame(
        transactionArgumentCaptor.getAllValues().get(1),
        transactionArgumentCaptor.getAllValues().get(2));
  }

  @Test
  public void testIncompleteWriteRollback() throws Exception {
    List<OneField> fields2 = new ArrayList<>(oneSchema.getFields());
    fields2.add(
        OneField.builder()
            .name("long_field")
            .schema(OneSchema.builder().name("long").dataType(OneType.LONG).build())
            .build());
    OneSchema schema2 = oneSchema.toBuilder().fields(fields2).build();
    List<Types.NestedField> fields = new ArrayList<>(icebergSchema.columns());
    fields.add(Types.NestedField.of(6, false, "long_field", Types.LongType.get()));
    Schema icebergSchema2 = new Schema(fields);
    OneTable table1 = getOneTable(tableName, basePath, oneSchema, null, LAST_COMMIT_TIME);
    OneTable table2 =
        getOneTable(tableName, basePath, schema2, null, LAST_COMMIT_TIME.plusMillis(100000L));
    Map<SchemaVersion, OneSchema> schemas = new HashMap<>();
    SchemaVersion schemaVersion1 = new SchemaVersion(1, "");
    schemas.put(schemaVersion1, oneSchema);
    SchemaVersion schemaVersion2 = new SchemaVersion(2, "");
    schemas.put(schemaVersion2, schema2);

    OneDataFile dataFile1 = getOneDataFile(schemaVersion1, 1, Collections.emptyMap());
    OneDataFile dataFile2 = getOneDataFile(schemaVersion1, 2, Collections.emptyMap());
    OneDataFile dataFile3 = getOneDataFile(schemaVersion2, 3, Collections.emptyMap());
    OneDataFile dataFile4 = getOneDataFile(schemaVersion2, 4, Collections.emptyMap());
    OneSnapshot snapshot1 = buildSnapshot(table1, schemas, dataFile1, dataFile2);
    OneSnapshot snapshot2 = buildSnapshot(table2, schemas, dataFile2, dataFile3);
    OneSnapshot snapshot3 = buildSnapshot(table2, schemas, dataFile3, dataFile4);
    when(mockSchemaExtractor.toIceberg(oneSchema)).thenReturn(icebergSchema);
    when(mockSchemaExtractor.toIceberg(schema2)).thenReturn(icebergSchema2);
    ArgumentCaptor<Schema> partitionSpecSchemaArgumentCaptor =
        ArgumentCaptor.forClass(Schema.class);
    when(mockPartitionSpecExtractor.toIceberg(
            eq(null), partitionSpecSchemaArgumentCaptor.capture()))
        .thenReturn(PartitionSpec.unpartitioned())
        .thenReturn(PartitionSpec.unpartitioned())
        .thenReturn(PartitionSpec.unpartitioned());
    mockColStatsForFile(dataFile1, 2);
    mockColStatsForFile(dataFile2, 2);
    mockColStatsForFile(dataFile3, 2);
    mockColStatsForFile(dataFile4, 1);

    icebergSync.syncSnapshot(snapshot1);
    icebergSync.syncSnapshot(snapshot2);
    String manifestFile =
        new HadoopTables(new Configuration())
            .load(basePath.toString())
            .currentSnapshot()
            .manifestListLocation();
    Files.delete(Paths.get(URI.create(manifestFile)));

    Optional<Instant> actual = getIcebergSync().getLastSyncInstant();
    // assert that the last commit is rolled back and the metadata is removed
    assertFalse(actual.isPresent());
    // get a new iceberg sync to make sure table is re-read from disk and no metadata is cached
    getIcebergSync().syncSnapshot(snapshot3);
    validateIcebergTable(tableName, table2, Sets.newHashSet(dataFile3, dataFile4), null);
  }

  @Test
  public void testTimestampPartitioning() throws Exception {
    // test partition filtering
    OnePartitionField partitionField =
        OnePartitionField.builder()
            .sourceField(
                SchemaFieldFinder.getInstance().findFieldByPath(oneSchema, "timestamp_field"))
            .transformType(PartitionTransformType.DAY)
            .build();

    OneTable table =
        getOneTable(
            tableName,
            basePath,
            oneSchema,
            Collections.singletonList(partitionField),
            LAST_COMMIT_TIME);
    Map<SchemaVersion, OneSchema> schemas = new HashMap<>();
    SchemaVersion schemaVersion = new SchemaVersion(1, "");
    schemas.put(schemaVersion, oneSchema);

    List<PartitionValue> partitionValues1 =
        Collections.singletonList(
            PartitionValue.builder()
                .partitionField(partitionField)
                .range(Range.scalar(Instant.parse("2022-10-01T00:00:00.00Z").toEpochMilli()))
                .build());
    List<PartitionValue> partitionValues2 =
        Collections.singletonList(
            PartitionValue.builder()
                .partitionField(partitionField)
                .range(Range.scalar(Instant.parse("2022-10-03T00:00:00.00Z").toEpochMilli()))
                .build());
    OneDataFile dataFile1 = getOneDataFile(schemaVersion, 1, partitionValues1);
    OneDataFile dataFile2 = getOneDataFile(schemaVersion, 2, partitionValues1);
    OneDataFile dataFile3 = getOneDataFile(schemaVersion, 3, partitionValues2);
    OneSnapshot snapshot = buildSnapshot(table, schemas, dataFile1, dataFile2, dataFile3);

    when(mockSchemaExtractor.toIceberg(oneSchema))
        .thenReturn(icebergSchema)
        .thenReturn(icebergSchema);
    PartitionSpec partitionSpec =
        PartitionSpec.builderFor(icebergSchema)
            .day(partitionField.getSourceField().getName())
            .build();
    ArgumentCaptor<Schema> schemaArgumentCaptor = ArgumentCaptor.forClass(Schema.class);
    when(mockPartitionSpecExtractor.toIceberg(
            eq(Collections.singletonList(partitionField)), schemaArgumentCaptor.capture()))
        .thenReturn(partitionSpec);
    mockColStatsForFile(dataFile1, 1);
    mockColStatsForFile(dataFile2, 1);
    mockColStatsForFile(dataFile3, 1);
    TableFormatSync.getInstance().syncSnapshot(Collections.singletonList(icebergClient), snapshot);

    assertTrue(schemaArgumentCaptor.getValue().sameSchema(icebergSchema));
    validateIcebergTable(
        tableName,
        table,
        Sets.newHashSet(dataFile1, dataFile2),
        Expressions.and(
            Expressions.greaterThanOrEqual(
                partitionField.getSourceField().getName(), "2022-10-01T00:00"),
            Expressions.lessThan(partitionField.getSourceField().getName(), "2022-10-02T00:00")));
  }

  @Test
  public void testDatePartitioning() throws Exception {
    // test partition filtering
    OnePartitionField partitionField =
        OnePartitionField.builder()
            .sourceField(SchemaFieldFinder.getInstance().findFieldByPath(oneSchema, "date_field"))
            .transformType(PartitionTransformType.DAY)
            .build();

    OneTable table =
        getOneTable(
            tableName,
            basePath,
            oneSchema,
            Collections.singletonList(partitionField),
            LAST_COMMIT_TIME);
    Map<SchemaVersion, OneSchema> schemas = new HashMap<>();
    SchemaVersion schemaVersion = new SchemaVersion(1, "");
    schemas.put(schemaVersion, oneSchema);

    List<PartitionValue> partitionValues1 =
        Collections.singletonList(
            PartitionValue.builder()
                .partitionField(partitionField)
                .range(Range.scalar(Instant.parse("2022-10-01T00:00:00.00Z").toEpochMilli()))
                .build());
    List<PartitionValue> partitionValues2 =
        Collections.singletonList(
            PartitionValue.builder()
                .partitionField(partitionField)
                .range(Range.scalar(Instant.parse("2022-10-03T00:00:00.00Z").toEpochMilli()))
                .build());
    OneDataFile dataFile1 = getOneDataFile(schemaVersion, 1, partitionValues1);
    OneDataFile dataFile2 = getOneDataFile(schemaVersion, 2, partitionValues1);
    OneDataFile dataFile3 = getOneDataFile(schemaVersion, 3, partitionValues2);
    OneSnapshot snapshot = buildSnapshot(table, schemas, dataFile1, dataFile2, dataFile3);

    when(mockSchemaExtractor.toIceberg(oneSchema)).thenReturn(icebergSchema);
    PartitionSpec partitionSpec =
        PartitionSpec.builderFor(icebergSchema)
            .day(partitionField.getSourceField().getName())
            .build();
    ArgumentCaptor<Schema> schemaArgumentCaptor = ArgumentCaptor.forClass(Schema.class);
    when(mockPartitionSpecExtractor.toIceberg(
            eq(Collections.singletonList(partitionField)), schemaArgumentCaptor.capture()))
        .thenReturn(partitionSpec);
    mockColStatsForFile(dataFile1, 1);
    mockColStatsForFile(dataFile2, 1);
    mockColStatsForFile(dataFile3, 1);
    TableFormatSync.getInstance().syncSnapshot(Collections.singletonList(icebergClient), snapshot);

    assertTrue(schemaArgumentCaptor.getValue().sameSchema(icebergSchema));
    validateIcebergTable(
        tableName,
        table,
        Sets.newHashSet(dataFile1, dataFile2),
        Expressions.and(
            Expressions.greaterThanOrEqual(partitionField.getSourceField().getName(), "2022-10-01"),
            Expressions.lessThan(partitionField.getSourceField().getName(), "2022-10-02")));
  }

  @Test
  public void testNumericFieldPartitioning() throws Exception {
    // test partition filtering
    OnePartitionField partitionField =
        OnePartitionField.builder()
            .sourceField(SchemaFieldFinder.getInstance().findFieldByPath(oneSchema, "group_id"))
            .transformType(PartitionTransformType.VALUE)
            .build();

    OneTable table =
        getOneTable(
            tableName,
            basePath,
            oneSchema,
            Collections.singletonList(partitionField),
            LAST_COMMIT_TIME);
    Map<SchemaVersion, OneSchema> schemas = new HashMap<>();
    SchemaVersion schemaVersion = new SchemaVersion(1, "");
    schemas.put(schemaVersion, oneSchema);

    List<PartitionValue> partitionValues1 =
        Collections.singletonList(
            PartitionValue.builder().partitionField(partitionField).range(Range.scalar(1)).build());
    List<PartitionValue> partitionValues2 =
        Collections.singletonList(
            PartitionValue.builder().partitionField(partitionField).range(Range.scalar(2)).build());
    OneDataFile dataFile1 = getOneDataFile(schemaVersion, 1, partitionValues1);
    OneDataFile dataFile2 = getOneDataFile(schemaVersion, 2, partitionValues1);
    OneDataFile dataFile3 = getOneDataFile(schemaVersion, 3, partitionValues2);
    OneSnapshot snapshot = buildSnapshot(table, schemas, dataFile1, dataFile2, dataFile3);

    when(mockSchemaExtractor.toIceberg(oneSchema)).thenReturn(icebergSchema);
    PartitionSpec partitionSpec =
        PartitionSpec.builderFor(icebergSchema)
            .identity(partitionField.getSourceField().getName())
            .build();
    ArgumentCaptor<Schema> schemaArgumentCaptor = ArgumentCaptor.forClass(Schema.class);
    when(mockPartitionSpecExtractor.toIceberg(
            eq(Collections.singletonList(partitionField)), schemaArgumentCaptor.capture()))
        .thenReturn(partitionSpec);
    mockColStatsForFile(dataFile1, 1);
    mockColStatsForFile(dataFile2, 1);
    mockColStatsForFile(dataFile3, 1);
    TableFormatSync.getInstance().syncSnapshot(Collections.singletonList(icebergClient), snapshot);

    assertTrue(schemaArgumentCaptor.getValue().sameSchema(icebergSchema));
    validateIcebergTable(
        tableName,
        table,
        Sets.newHashSet(dataFile1, dataFile2),
        Expressions.and(
            Expressions.greaterThanOrEqual(partitionField.getSourceField().getName(), 1),
            Expressions.lessThan(partitionField.getSourceField().getName(), 2)));
  }

  @Test
  public void testMultipleFieldPartitioning() throws Exception {
    // test partition filtering
    OnePartitionField partitionField1 =
        OnePartitionField.builder()
            .sourceField(SchemaFieldFinder.getInstance().findFieldByPath(oneSchema, "group_id"))
            .transformType(PartitionTransformType.VALUE)
            .build();
    OnePartitionField partitionField2 =
        OnePartitionField.builder()
            .sourceField(
                SchemaFieldFinder.getInstance().findFieldByPath(oneSchema, "timestamp_field"))
            .transformType(PartitionTransformType.DAY)
            .build();

    OneTable table =
        getOneTable(
            tableName,
            basePath,
            oneSchema,
            Arrays.asList(partitionField1, partitionField2),
            LAST_COMMIT_TIME);
    Map<SchemaVersion, OneSchema> schemas = new HashMap<>();
    SchemaVersion schemaVersion = new SchemaVersion(1, "");
    schemas.put(schemaVersion, oneSchema);

    List<PartitionValue> partitionValues1 =
        Arrays.asList(
            PartitionValue.builder().partitionField(partitionField1).range(Range.scalar(1)).build(),
            PartitionValue.builder()
                .partitionField(partitionField2)
                .range(Range.scalar(Instant.parse("2022-10-01T00:00:00.00Z").toEpochMilli()))
                .build());
    List<PartitionValue> partitionValues2 =
        Arrays.asList(
            PartitionValue.builder().partitionField(partitionField1).range(Range.scalar(2)).build(),
            PartitionValue.builder()
                .partitionField(partitionField2)
                .range(Range.scalar(Instant.parse("2022-10-01T00:00:00.00Z").toEpochMilli()))
                .build());
    List<PartitionValue> partitionValues3 =
        Arrays.asList(
            PartitionValue.builder().partitionField(partitionField1).range(Range.scalar(2)).build(),
            PartitionValue.builder()
                .partitionField(partitionField2)
                .range(Range.scalar(Instant.parse("2022-10-03T00:00:00.00Z").toEpochMilli()))
                .build());
    OneDataFile dataFile1 = getOneDataFile(schemaVersion, 1, partitionValues1);
    OneDataFile dataFile2 = getOneDataFile(schemaVersion, 2, partitionValues2);
    OneDataFile dataFile3 = getOneDataFile(schemaVersion, 3, partitionValues3);
    OneSnapshot snapshot = buildSnapshot(table, schemas, dataFile1, dataFile2, dataFile3);

    when(mockSchemaExtractor.toIceberg(oneSchema)).thenReturn(icebergSchema);
    PartitionSpec partitionSpec =
        PartitionSpec.builderFor(icebergSchema)
            .identity(partitionField1.getSourceField().getName())
            .day(partitionField2.getSourceField().getName())
            .build();
    ArgumentCaptor<Schema> schemaArgumentCaptor = ArgumentCaptor.forClass(Schema.class);
    when(mockPartitionSpecExtractor.toIceberg(
            eq(Arrays.asList(partitionField1, partitionField2)), schemaArgumentCaptor.capture()))
        .thenReturn(partitionSpec);
    mockColStatsForFile(dataFile1, 1);
    mockColStatsForFile(dataFile2, 1);
    mockColStatsForFile(dataFile3, 1);
    TableFormatSync.getInstance().syncSnapshot(Collections.singletonList(icebergClient), snapshot);

    assertTrue(schemaArgumentCaptor.getValue().sameSchema(icebergSchema));
    validateIcebergTable(
        tableName,
        table,
        Sets.newHashSet(dataFile2),
        Expressions.and(
            Expressions.equal(partitionField1.getSourceField().getName(), 2),
            Expressions.and(
                Expressions.greaterThanOrEqual(
                    partitionField2.getSourceField().getName(), "2022-10-01T00:00"),
                Expressions.lessThan(
                    partitionField2.getSourceField().getName(), "2022-10-02T00:00"))));
  }

  @Test
  public void testNestedFieldPartitioning() throws Exception {
    // test partition filtering
    OnePartitionField partitionField =
        OnePartitionField.builder()
            .sourceField(
                SchemaFieldFinder.getInstance().findFieldByPath(oneSchema, "record.string_field"))
            .transformType(PartitionTransformType.VALUE)
            .build();

    OneTable table =
        getOneTable(
            tableName,
            basePath,
            oneSchema,
            Collections.singletonList(partitionField),
            LAST_COMMIT_TIME);
    Map<SchemaVersion, OneSchema> schemas = new HashMap<>();
    SchemaVersion schemaVersion = new SchemaVersion(1, "");
    schemas.put(schemaVersion, oneSchema);

    List<PartitionValue> partitionValues1 =
        Collections.singletonList(
            PartitionValue.builder()
                .partitionField(partitionField)
                .range(Range.scalar("value1"))
                .build());
    List<PartitionValue> partitionValues2 =
        Collections.singletonList(
            PartitionValue.builder()
                .partitionField(partitionField)
                .range(Range.scalar("value2"))
                .build());
    OneDataFile dataFile1 = getOneDataFile(schemaVersion, 1, partitionValues1);
    OneDataFile dataFile2 = getOneDataFile(schemaVersion, 2, partitionValues1);
    OneDataFile dataFile3 = getOneDataFile(schemaVersion, 3, partitionValues2);
    OneSnapshot snapshot = buildSnapshot(table, schemas, dataFile1, dataFile2, dataFile3);

    when(mockSchemaExtractor.toIceberg(oneSchema)).thenReturn(icebergSchema);
    PartitionSpec partitionSpec =
        PartitionSpec.builderFor(icebergSchema)
            .identity(partitionField.getSourceField().getPath())
            .build();
    ArgumentCaptor<Schema> schemaArgumentCaptor = ArgumentCaptor.forClass(Schema.class);
    when(mockPartitionSpecExtractor.toIceberg(
            eq(Collections.singletonList(partitionField)), schemaArgumentCaptor.capture()))
        .thenReturn(partitionSpec);
    mockColStatsForFile(dataFile1, 1);
    mockColStatsForFile(dataFile2, 1);
    mockColStatsForFile(dataFile3, 1);
    TableFormatSync.getInstance().syncSnapshot(Collections.singletonList(icebergClient), snapshot);

    assertTrue(schemaArgumentCaptor.getValue().sameSchema(icebergSchema));
    validateIcebergTable(
        tableName,
        table,
        Sets.newHashSet(dataFile1, dataFile2),
        Expressions.equal(partitionField.getSourceField().getPath(), "value1"));
  }

  private OneSnapshot buildSnapshot(
      OneTable table, Map<SchemaVersion, OneSchema> schemas, OneDataFile... dataFiles) {
    return OneSnapshot.builder()
        .table(table)
        .schemaCatalog(SchemaCatalog.builder().schemas(schemas).build())
        .partitionedDataFiles(OneFileGroup.fromFiles(Arrays.asList(dataFiles)))
        .build();
  }

  private OneDataFile getOneDataFile(
      SchemaVersion schemaVersion, int index, List<PartitionValue> partitionValues) {
    String physicalPath = "file:/physical" + index + ".parquet";
    return OneDataFile.builder()
        .fileFormat(FileFormat.APACHE_PARQUET)
        .fileSizeBytes(RANDOM.nextInt(10000))
        .physicalPath(physicalPath)
        .recordCount(RANDOM.nextInt(10000))
        .schemaVersion(schemaVersion)
        .partitionValues(partitionValues)
        .columnStats(Collections.emptyList())
        .build();
  }

  private OneTable getOneTable(
      String tableName,
      Path basePath,
      OneSchema schema,
      List<OnePartitionField> partitionFields,
      Instant lastCommitTime) {
    return OneTable.builder()
        .name(tableName)
        .basePath(basePath.toString())
        .layoutStrategy(DataLayoutStrategy.FLAT)
        .tableFormat(TableFormat.HUDI)
        .readSchema(schema)
        .partitioningFields(partitionFields)
        .latestCommitTime(lastCommitTime)
        .build();
  }

  private void validateIcebergTable(
      String tableName, OneTable table, Set<OneDataFile> expectedFiles, Expression filterExpression)
      throws IOException {
    Path warehouseLocation = Paths.get(table.getBasePath()).getParent();
    try (HadoopCatalog catalog =
        new HadoopCatalog(new Configuration(), warehouseLocation.toString())) {
      TableIdentifier tableId = TableIdentifier.of(Namespace.empty(), tableName);
      assertTrue(catalog.tableExists(tableId));
      TableScan scan = catalog.loadTable(tableId).newScan();
      if (filterExpression != null) {
        scan = scan.filter(filterExpression);
      }
      try (CloseableIterable<CombinedScanTask> tasks = scan.planTasks()) {
        assertEquals(1, Iterables.size(tasks), "1 combined scan task should be generated");
        for (CombinedScanTask combinedScanTask : tasks) {
          assertEquals(expectedFiles.size(), combinedScanTask.files().size());
          Map<String, OneDataFile> pathToFile =
              expectedFiles.stream()
                  .collect(Collectors.toMap(OneDataFile::getPhysicalPath, Function.identity()));
          for (FileScanTask fileScanTask : combinedScanTask.files()) {
            // check that path and other stats match
            OneDataFile expected = pathToFile.get(fileScanTask.file().path());
            assertNotNull(expected);
            assertEquals(expected.getFileSizeBytes(), fileScanTask.file().fileSizeInBytes());
            assertEquals(expected.getRecordCount(), fileScanTask.file().recordCount());
          }
        }
      }
    }
  }

  private void mockColStatsForFile(OneDataFile dataFile, int times) {
    Metrics response = new Metrics(dataFile.getRecordCount(), null, null, null, null);
    Metrics[] responses =
        IntStream.of(times - 1).mapToObj(unused -> response).toArray(Metrics[]::new);
    when(mockColumnStatsConverter.toIceberg(
            any(Schema.class), eq(dataFile.getRecordCount()), eq(Collections.emptyList())))
        .thenReturn(response, responses);
  }
}<|MERGE_RESOLUTION|>--- conflicted
+++ resolved
@@ -177,15 +177,7 @@
     tableName = "test-" + UUID.randomUUID();
     basePath = tempDir.resolve(tableName);
     Files.createDirectories(basePath);
-<<<<<<< HEAD
-    icebergSync = getIcebergSync();
-  }
-
-  private TableFormatSync getIcebergSync() {
-    return TableFormatSync.of(
-=======
     icebergClient =
->>>>>>> f7376374
         new IcebergClient(
             PerTableConfig.builder()
                 .tableBasePath(basePath.toString())
@@ -200,11 +192,7 @@
             mockPartitionSpecSync,
             IcebergDataFileUpdatesSync.of(
                 mockColumnStatsConverter, IcebergPartitionValueConverter.getInstance()),
-<<<<<<< HEAD
-            IcebergTableManager.of(new Configuration())));
-=======
             IcebergTableManager.of(new Configuration()));
->>>>>>> f7376374
   }
 
   @Test

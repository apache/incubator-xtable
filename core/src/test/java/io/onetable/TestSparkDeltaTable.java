--- conflicted
+++ resolved
@@ -34,8 +34,6 @@
 
 import lombok.Value;
 
-import org.apache.hudi.common.model.HoodieTableType;
-import org.apache.spark.api.java.JavaSparkContext;
 import org.apache.spark.sql.Column;
 import org.apache.spark.sql.Dataset;
 import org.apache.spark.sql.Row;
@@ -60,20 +58,13 @@
   TestDeltaHelper testDeltaHelper;
   boolean tableIsPartitioned;
 
-<<<<<<< HEAD
   public static TestSparkDeltaTable forStandardSchemaAndPartitioning(
-      String tableName,
-      Path tempDir,
-      SparkSession sparkSession,
-      boolean isPartitioned) {
-    return new TestSparkDeltaTable(tableName, tempDir, sparkSession);
-  }
-
-  public TestSparkDeltaTable(String name, Path tempDir, SparkSession sparkSession) {
-=======
+      String tableName, Path tempDir, SparkSession sparkSession, boolean isPartitioned) {
+    return new TestSparkDeltaTable(tableName, tempDir, sparkSession, isPartitioned);
+  }
+
   public TestSparkDeltaTable(
       String name, Path tempDir, SparkSession sparkSession, boolean isPartitioned) {
->>>>>>> b280368a
     try {
       this.tableName = generateTableName(name);
       this.basePath = initBasePath(tempDir, tableName);

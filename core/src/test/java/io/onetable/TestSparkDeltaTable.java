/*
 * Licensed to the Apache Software Foundation (ASF) under one
 * or more contributor license agreements.  See the NOTICE file
 * distributed with this work for additional information
 * regarding copyright ownership.  The ASF licenses this file
 * to you under the Apache License, Version 2.0 (the
 * "License"); you may not use this file except in compliance
 * with the License.  You may obtain a copy of the License at
 *
 *      http://www.apache.org/licenses/LICENSE-2.0
 *
 * Unless required by applicable law or agreed to in writing, software
 * distributed under the License is distributed on an "AS IS" BASIS,
 * WITHOUT WARRANTIES OR CONDITIONS OF ANY KIND, either express or implied.
 * See the License for the specific language governing permissions and
 * limitations under the License.
 */
 
package io.onetable;

import static io.onetable.delta.TestDeltaHelper.createTestDataHelper;

import java.io.Closeable;
import java.io.IOException;
import java.io.UncheckedIOException;
import java.nio.file.Files;
import java.nio.file.Path;
import java.time.ZoneId;
import java.util.Arrays;
import java.util.List;
import java.util.Map;
import java.util.stream.Collectors;

import lombok.Getter;
import lombok.SneakyThrows;

import org.apache.spark.sql.Column;
import org.apache.spark.sql.Dataset;
import org.apache.spark.sql.Row;
import org.apache.spark.sql.SparkSession;
import org.apache.spark.sql.functions;

import org.apache.spark.sql.delta.DeltaLog;

import com.google.common.base.Preconditions;

import io.delta.tables.DeltaTable;

import io.onetable.delta.TestDeltaHelper;

<<<<<<< HEAD
public class TestSparkDeltaTable implements GenericTable<Row, Integer>, Closeable {
  // typical inserts or upserts do not use this partition value.
  private static final Integer SPECIAL_PARTITION_VALUE = 1990;
  @Getter private final String tableName;
  @Getter private final String basePath;
  private final SparkSession sparkSession;
  private final DeltaLog deltaLog;
  private DeltaTable deltaTable;
  private final TestDeltaHelper testDeltaHelper;
  private final boolean tableIsPartitioned;
=======
@Getter
public class TestSparkDeltaTable implements GenericTable<Row, Integer>, Closeable {
  // typical inserts or upserts do not use this partition value.
  private static final Integer SPECIAL_PARTITION_VALUE = 1990;
  private final String tableName;
  private final String basePath;
  private final SparkSession sparkSession;
  private final TestDeltaHelper testDeltaHelper;
  private final boolean tableIsPartitioned;
  private final boolean includeAdditionalColumns;
  DeltaLog deltaLog;
  DeltaTable deltaTable;
>>>>>>> ad56f4ba

  public static TestSparkDeltaTable forStandardSchemaAndPartitioning(
      String tableName, Path tempDir, SparkSession sparkSession, boolean isPartitioned) {
    return new TestSparkDeltaTable(tableName, tempDir, sparkSession, isPartitioned, false);
  }

  public static TestSparkDeltaTable forSchemaWithAdditionalColumnsAndPartitioning(
      String tableName, Path tempDir, SparkSession sparkSession, boolean isPartitioned) {
    return new TestSparkDeltaTable(tableName, tempDir, sparkSession, isPartitioned, true);
  }

  public TestSparkDeltaTable(
      String name,
      Path tempDir,
      SparkSession sparkSession,
      boolean isPartitioned,
      boolean includeAdditionalColumns) {
    try {
      this.tableName = name;
      this.basePath = initBasePath(tempDir, tableName);
      this.sparkSession = sparkSession;
      this.tableIsPartitioned = isPartitioned;
      this.testDeltaHelper = createTestDataHelper(isPartitioned, includeAdditionalColumns);
      testDeltaHelper.createTable(sparkSession, tableName, basePath);
      this.deltaLog = DeltaLog.forTable(sparkSession, basePath);
      this.deltaTable = DeltaTable.forPath(sparkSession, basePath);
    } catch (IOException ex) {
      throw new UncheckedIOException("Unable initialize Delta spark table", ex);
    }
  }

  @Override
  public List<Row> insertRows(int numRows) {
    List<Row> rows = testDeltaHelper.generateRows(numRows);
    Dataset<Row> df = sparkSession.createDataFrame(rows, testDeltaHelper.getTableStructSchema());
    df.write().format("delta").mode("append").save(basePath);
    this.deltaTable = DeltaTable.forPath(sparkSession, basePath);
    return rows;
  }

  public List<Row> insertRowsForPartition(int numRows, Integer partitionValue) {
    List<Row> rows = testDeltaHelper.generateRowsForSpecificPartition(numRows, partitionValue);
    Dataset<Row> df = sparkSession.createDataFrame(rows, testDeltaHelper.getTableStructSchema());
    df.write().format("delta").mode("append").save(basePath);
    this.deltaTable = DeltaTable.forPath(sparkSession, basePath);
    return rows;
  }

  @Override
  public List<Row> insertRecordsForSpecialPartition(int numRows) {
    return insertRowsForPartition(numRows, SPECIAL_PARTITION_VALUE);
  }

  @Override
  public Integer getAnyPartitionValue(List<Row> rows) {
    Map<Integer, List<Row>> rowsByPartition = getRowsByPartition(rows);
    return rowsByPartition.keySet().stream().findFirst().get();
  }

  @Override
  public String getOrderByColumn() {
    return "id";
  }

  @SneakyThrows
  public void upsertRows(List<Row> upsertRows) {
    List<Row> upserts = testDeltaHelper.transformForUpsertsOrDeletes(upsertRows, true);
    Dataset<Row> upsertDataset =
        sparkSession.createDataFrame(upserts, testDeltaHelper.getTableStructSchema());
    deltaTable
        .alias("person")
        .merge(upsertDataset.alias("source"), "person.id = source.id")
        .whenMatched()
        .updateAll()
        .execute();
    this.deltaTable = DeltaTable.forPath(sparkSession, basePath);
  }

  @SneakyThrows
  public void deleteRows(List<Row> deleteRows) {
    List<Row> deletes = testDeltaHelper.transformForUpsertsOrDeletes(deleteRows, false);
    Dataset<Row> deleteDataset =
        sparkSession.createDataFrame(deletes, testDeltaHelper.getTableStructSchema());
    deltaTable
        .alias("person")
        .merge(deleteDataset.alias("source"), "person.id = source.id")
        .whenMatched()
        .delete()
        .execute();
    this.deltaTable = DeltaTable.forPath(sparkSession, basePath);
  }

  @Override
  public void deletePartition(Integer partitionValue) {
    Preconditions.checkArgument(
        tableIsPartitioned,
        "Invalid operation! Delete partition is only supported for partitioned tables.");
    Column condition = functions.col("yearOfBirth").equalTo(partitionValue);
    deltaTable.delete(condition);
    this.deltaTable = DeltaTable.forPath(sparkSession, basePath);
  }

  @Override
  public void deleteSpecialPartition() {
    deletePartition(SPECIAL_PARTITION_VALUE);
  }

  public void runCompaction() {
    deltaTable.optimize().executeCompaction();
  }

  public void runClustering() {
    deltaTable.optimize().executeZOrderBy("gender");
  }

  public long getNumRows() {
    Dataset<Row> df = sparkSession.read().format("delta").load(basePath);
    return (int) df.count();
  }

  public Long getVersion() {
    return deltaLog.snapshot().version();
  }

  public Long getLastCommitTimestamp() {
    return deltaLog.snapshot().timestamp();
  }

  public void runVacuum() {
    deltaTable.vacuum(0.0);
  }

  private String initBasePath(Path tempDir, String tableName) throws IOException {
    Path basePath = tempDir.resolve(tableName);
    Files.createDirectories(basePath);
    return basePath.toUri().toString();
  }

  public List<String> getAllActiveFiles() {
    return deltaLog.snapshot().allFiles().collectAsList().stream()
        .map(addFile -> addSlashToBasePath(basePath) + addFile.path())
        .collect(Collectors.toList());
  }

  private String addSlashToBasePath(String basePath) {
    if (basePath.endsWith("/")) {
      return basePath;
    }
    return basePath + "/";
  }

  public Map<Integer, List<Row>> getRowsByPartition(List<Row> rows) {
    return rows.stream()
        .collect(
            Collectors.groupingBy(
                row -> row.getTimestamp(4).toInstant().atZone(ZoneId.of("UTC")).getYear()));
  }

  @Override
  public void close() {
    // no-op as spark session lifecycle is managed by the caller
  }

  @Override
  public void reload() {
    // Handle to reload the table on demand.
    this.deltaLog = DeltaLog.forTable(sparkSession, basePath);
    this.deltaTable = DeltaTable.forPath(sparkSession, basePath);
  }

  @Override
  public List<String> getColumnsToSelect() {
    // Exclude generated columns.
    return Arrays.asList(testDeltaHelper.getTableStructSchema().fieldNames()).stream()
        .filter(columnName -> !columnName.equals("yearOfBirth"))
        .collect(Collectors.toList());
  }
}<|MERGE_RESOLUTION|>--- conflicted
+++ resolved
@@ -48,18 +48,6 @@
 
 import io.onetable.delta.TestDeltaHelper;
 
-<<<<<<< HEAD
-public class TestSparkDeltaTable implements GenericTable<Row, Integer>, Closeable {
-  // typical inserts or upserts do not use this partition value.
-  private static final Integer SPECIAL_PARTITION_VALUE = 1990;
-  @Getter private final String tableName;
-  @Getter private final String basePath;
-  private final SparkSession sparkSession;
-  private final DeltaLog deltaLog;
-  private DeltaTable deltaTable;
-  private final TestDeltaHelper testDeltaHelper;
-  private final boolean tableIsPartitioned;
-=======
 @Getter
 public class TestSparkDeltaTable implements GenericTable<Row, Integer>, Closeable {
   // typical inserts or upserts do not use this partition value.
@@ -72,7 +60,6 @@
   private final boolean includeAdditionalColumns;
   DeltaLog deltaLog;
   DeltaTable deltaTable;
->>>>>>> ad56f4ba
 
   public static TestSparkDeltaTable forStandardSchemaAndPartitioning(
       String tableName, Path tempDir, SparkSession sparkSession, boolean isPartitioned) {
@@ -95,6 +82,7 @@
       this.basePath = initBasePath(tempDir, tableName);
       this.sparkSession = sparkSession;
       this.tableIsPartitioned = isPartitioned;
+      this.includeAdditionalColumns = includeAdditionalColumns;
       this.testDeltaHelper = createTestDataHelper(isPartitioned, includeAdditionalColumns);
       testDeltaHelper.createTable(sparkSession, tableName, basePath);
       this.deltaLog = DeltaLog.forTable(sparkSession, basePath);
@@ -109,7 +97,6 @@
     List<Row> rows = testDeltaHelper.generateRows(numRows);
     Dataset<Row> df = sparkSession.createDataFrame(rows, testDeltaHelper.getTableStructSchema());
     df.write().format("delta").mode("append").save(basePath);
-    this.deltaTable = DeltaTable.forPath(sparkSession, basePath);
     return rows;
   }
 
@@ -117,7 +104,6 @@
     List<Row> rows = testDeltaHelper.generateRowsForSpecificPartition(numRows, partitionValue);
     Dataset<Row> df = sparkSession.createDataFrame(rows, testDeltaHelper.getTableStructSchema());
     df.write().format("delta").mode("append").save(basePath);
-    this.deltaTable = DeltaTable.forPath(sparkSession, basePath);
     return rows;
   }
 
@@ -148,7 +134,6 @@
         .whenMatched()
         .updateAll()
         .execute();
-    this.deltaTable = DeltaTable.forPath(sparkSession, basePath);
   }
 
   @SneakyThrows
@@ -162,7 +147,6 @@
         .whenMatched()
         .delete()
         .execute();
-    this.deltaTable = DeltaTable.forPath(sparkSession, basePath);
   }
 
   @Override
@@ -172,7 +156,6 @@
         "Invalid operation! Delete partition is only supported for partitioned tables.");
     Column condition = functions.col("yearOfBirth").equalTo(partitionValue);
     deltaTable.delete(condition);
-    this.deltaTable = DeltaTable.forPath(sparkSession, basePath);
   }
 
   @Override

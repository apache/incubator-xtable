--- conflicted
+++ resolved
@@ -62,28 +62,7 @@
   private final TableFormatClientFactory mockTableFormatClientFactory =
       mock(TableFormatClientFactory.class);
   private final TableFormatSync mockTableFormatSync1 = mock(TableFormatSync.class);
-<<<<<<< HEAD
-=======
   private final TableFormatSync mockTableFormatSync2 = mock(TableFormatSync.class);
-  private OneTableClient oneTableClient;
-
-  @BeforeEach
-  void setup() {
-    oneTableClient = new OneTableClient(mockConf);
-  }
-
-  @Test
-  void testSyncWithEmptyTargetTableFormatsThrowsException() {
-    PerTableConfig perTableConfig = getPerTableConfig(Collections.emptyList(), SyncMode.FULL);
-    when(mockSourceClientProvider.getSourceClientInstance(perTableConfig))
-        .thenReturn(mockSourceClient);
-    Exception thrownException =
-        assertThrows(
-            IllegalArgumentException.class,
-            () -> oneTableClient.sync(perTableConfig, mockSourceClientProvider));
-    assertEquals("Please provide at-least one format to sync", thrownException.getMessage());
-  }
->>>>>>> ee82d5dd
 
   @Test
   void testAllSnapshotSyncAsPerConfig() {

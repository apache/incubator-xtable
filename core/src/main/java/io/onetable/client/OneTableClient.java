--- conflicted
+++ resolved
@@ -99,7 +99,6 @@
     try (SourceClient<COMMIT> sourceClient = sourceClientProvider.getSourceClientInstance(config)) {
       ExtractFromSource<COMMIT> source = ExtractFromSource.of(sourceClient);
 
-<<<<<<< HEAD
       Map<TableFormat, TableFormatSync> syncClientByFormat =
           config.getTargetTableFormats().stream()
               .collect(
@@ -107,8 +106,12 @@
                       Function.identity(),
                       tableFormat ->
                           tableFormatClientFactory.createForFormat(tableFormat, config, conf)));
-      Map<TableFormat, TableFormatSync> formatsToSyncIncrementally =
-          getFormatsToSyncIncrementally(config, syncClientByFormat, source.getSourceClient());
+      // State for each TableFormat
+    Map<TableFormat, Optional<OneTableMetadata>> lastSyncMetadataByFormat =
+        syncClientByFormat.entrySet().stream()
+            .collect(
+                Collectors.toMap(Map.Entry::getKey, entry -> entry.getValue().getTableMetadata()));Map<TableFormat, TableFormatSync> formatsToSyncIncrementally =
+          getFormatsToSyncIncrementally(config, syncClientByFormat, lastSyncMetadataByFormat,source.getSourceClient());
       Map<TableFormat, TableFormatSync> formatsToSyncBySnapshot =
           syncClientByFormat.entrySet().stream()
               .filter(entry -> !formatsToSyncIncrementally.containsKey(entry.getKey()))
@@ -120,7 +123,7 @@
       SyncResultForTableFormats syncResultForIncrementalSync =
           formatsToSyncIncrementally.isEmpty()
               ? SyncResultForTableFormats.builder().build()
-              : syncIncrementalChanges(formatsToSyncIncrementally, source);
+              : syncIncrementalChanges(formatsToSyncIncrementally, lastSyncMetadataByFormat,source);
       log.info(
           "OneTable Sync is successful for the following formats "
               + config.getTargetTableFormats());
@@ -131,41 +134,6 @@
     } catch (IOException ioException) {
       throw new OneIOException("Failed to close source client", ioException);
     }
-=======
-    Map<TableFormat, TableFormatSync> syncClientByFormat =
-        config.getTargetTableFormats().stream()
-            .collect(
-                Collectors.toMap(
-                    Function.identity(),
-                    tableFormat ->
-                        tableFormatClientFactory.createForFormat(tableFormat, config, conf)));
-    // State for each TableFormat
-    Map<TableFormat, Optional<OneTableMetadata>> lastSyncMetadataByFormat =
-        syncClientByFormat.entrySet().stream()
-            .collect(
-                Collectors.toMap(Map.Entry::getKey, entry -> entry.getValue().getTableMetadata()));
-    Map<TableFormat, TableFormatSync> formatsToSyncIncrementally =
-        getFormatsToSyncIncrementally(
-            config, syncClientByFormat, lastSyncMetadataByFormat, source.getSourceClient());
-    Map<TableFormat, TableFormatSync> formatsToSyncBySnapshot =
-        syncClientByFormat.entrySet().stream()
-            .filter(entry -> !formatsToSyncIncrementally.containsKey(entry.getKey()))
-            .collect(Collectors.toMap(Map.Entry::getKey, Map.Entry::getValue));
-    SyncResultForTableFormats syncResultForSnapshotSync =
-        formatsToSyncBySnapshot.isEmpty()
-            ? SyncResultForTableFormats.builder().build()
-            : syncSnapshot(formatsToSyncBySnapshot, source);
-    SyncResultForTableFormats syncResultForIncrementalSync =
-        formatsToSyncIncrementally.isEmpty()
-            ? SyncResultForTableFormats.builder().build()
-            : syncIncrementalChanges(formatsToSyncIncrementally, lastSyncMetadataByFormat, source);
-    log.info(
-        "OneTable Sync is successful for the following formats " + config.getTargetTableFormats());
-    Map<TableFormat, SyncResult> syncResultsMerged =
-        new HashMap<>(syncResultForIncrementalSync.getLastSyncResult());
-    syncResultsMerged.putAll(syncResultForSnapshotSync.getLastSyncResult());
-    return syncResultsMerged;
->>>>>>> a16cc984
   }
 
   private <COMMIT> Map<TableFormat, TableFormatSync> getFormatsToSyncIncrementally(

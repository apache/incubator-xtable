--- conflicted
+++ resolved
@@ -38,12 +38,7 @@
 
 import org.apache.hadoop.conf.Configuration;
 
-<<<<<<< HEAD
-=======
-import com.google.common.annotations.VisibleForTesting;
-
 import io.onetable.exception.OneIOException;
->>>>>>> 742c2735
 import io.onetable.model.IncrementalTableChanges;
 import io.onetable.model.InstantsForIncrementalSync;
 import io.onetable.model.OneSnapshot;
@@ -96,42 +91,7 @@
     try (SourceClient<COMMIT> sourceClient = sourceClientProvider.getSourceClientInstance(config)) {
       ExtractFromSource<COMMIT> source = ExtractFromSource.of(sourceClient);
 
-<<<<<<< HEAD
-    Map<TableFormat, TargetClient> syncClientByFormat =
-        config.getTargetTableFormats().stream()
-            .collect(
-                Collectors.toMap(
-                    Function.identity(),
-                    tableFormat ->
-                        tableFormatClientFactory.createForFormat(tableFormat, config, conf)));
-    // State for each TableFormat
-    Map<TableFormat, Optional<OneTableMetadata>> lastSyncMetadataByFormat =
-        syncClientByFormat.entrySet().stream()
-            .collect(
-                Collectors.toMap(Map.Entry::getKey, entry -> entry.getValue().getTableMetadata()));
-    Map<TableFormat, TargetClient> formatsToSyncIncrementally =
-        getFormatsToSyncIncrementally(
-            config, syncClientByFormat, lastSyncMetadataByFormat, source.getSourceClient());
-    Map<TableFormat, TargetClient> formatsToSyncBySnapshot =
-        syncClientByFormat.entrySet().stream()
-            .filter(entry -> !formatsToSyncIncrementally.containsKey(entry.getKey()))
-            .collect(Collectors.toMap(Map.Entry::getKey, Map.Entry::getValue));
-    SyncResultForTableFormats syncResultForSnapshotSync =
-        formatsToSyncBySnapshot.isEmpty()
-            ? SyncResultForTableFormats.builder().build()
-            : syncSnapshot(formatsToSyncBySnapshot, source);
-    SyncResultForTableFormats syncResultForIncrementalSync =
-        formatsToSyncIncrementally.isEmpty()
-            ? SyncResultForTableFormats.builder().build()
-            : syncIncrementalChanges(formatsToSyncIncrementally, lastSyncMetadataByFormat, source);
-    log.info(
-        "OneTable Sync is successful for the following formats " + config.getTargetTableFormats());
-    Map<TableFormat, SyncResult> syncResultsMerged =
-        new HashMap<>(syncResultForIncrementalSync.getLastSyncResult());
-    syncResultsMerged.putAll(syncResultForSnapshotSync.getLastSyncResult());
-    return syncResultsMerged;
-=======
-      Map<TableFormat, TableFormatSync> syncClientByFormat =
+      Map<TableFormat, TargetClient> syncClientByFormat =
           config.getTargetTableFormats().stream()
               .collect(
                   Collectors.toMap(
@@ -144,10 +104,10 @@
               .collect(
                   Collectors.toMap(
                       Map.Entry::getKey, entry -> entry.getValue().getTableMetadata()));
-      Map<TableFormat, TableFormatSync> formatsToSyncIncrementally =
+      Map<TableFormat, TargetClient> formatsToSyncIncrementally =
           getFormatsToSyncIncrementally(
               config, syncClientByFormat, lastSyncMetadataByFormat, source.getSourceClient());
-      Map<TableFormat, TableFormatSync> formatsToSyncBySnapshot =
+      Map<TableFormat, TargetClient> formatsToSyncBySnapshot =
           syncClientByFormat.entrySet().stream()
               .filter(entry -> !formatsToSyncIncrementally.containsKey(entry.getKey()))
               .collect(Collectors.toMap(Map.Entry::getKey, Map.Entry::getValue));
@@ -170,7 +130,6 @@
     } catch (IOException ioException) {
       throw new OneIOException("Failed to close source client", ioException);
     }
->>>>>>> 742c2735
   }
 
   private <COMMIT> Map<TableFormat, TargetClient> getFormatsToSyncIncrementally(

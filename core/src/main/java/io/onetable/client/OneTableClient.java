--- conflicted
+++ resolved
@@ -102,11 +102,7 @@
                 Collectors.toMap(
                     Function.identity(),
                     tableFormat ->
-<<<<<<< HEAD
-                        TableFormatClientFactory.createForFormat(tableFormat, config, conf)));
-=======
                         tableFormatClientFactory.createForFormat(tableFormat, config, conf)));
->>>>>>> c796af3c
     Map<TableFormat, TableFormatSync> formatsToSyncIncrementally =
         getFormatsToSyncIncrementally(config, syncClientByFormat, source);
     Map<TableFormat, TableFormatSync> formatsToSyncBySnapshot =
@@ -253,7 +249,6 @@
           earliestInstant);
       return false;
     }
-<<<<<<< HEAD
     boolean isEarliestInstantAffectedByCleaned =
         source.getSourceClient().isAffectedByCleanupProcess(earliestInstant.get());
     if (isEarliestInstantAffectedByCleaned) {
@@ -262,11 +257,6 @@
       return false;
     }
     return true;
-=======
-    return pendingInstants == null
-        || pendingInstants.isEmpty()
-        || doesInstantExists(source, Optional.ofNullable(pendingInstants.get(0)));
->>>>>>> c796af3c
   }
 
   private InstantsForIncrementalSync getMostOutOfSyncCommitAndPendingCommits(

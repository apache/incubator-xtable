/*
 * Licensed to the Apache Software Foundation (ASF) under one
 * or more contributor license agreements.  See the NOTICE file
 * distributed with this work for additional information
 * regarding copyright ownership.  The ASF licenses this file
 * to you under the Apache License, Version 2.0 (the
 * "License"); you may not use this file except in compliance
 * with the License.  You may obtain a copy of the License at
 *
 *      http://www.apache.org/licenses/LICENSE-2.0
 *
 * Unless required by applicable law or agreed to in writing, software
 * distributed under the License is distributed on an "AS IS" BASIS,
 * WITHOUT WARRANTIES OR CONDITIONS OF ANY KIND, either express or implied.
 * See the License for the specific language governing permissions and
 * limitations under the License.
 */
 
package io.onetable.hudi;

import java.io.IOException;
import java.net.URI;
import java.net.URISyntaxException;
import java.util.ArrayList;
import java.util.Collections;
import java.util.HashSet;
import java.util.List;
import java.util.Set;
import java.util.stream.Collectors;
import java.util.stream.Stream;

import lombok.Builder;
import lombok.Value;

import org.apache.hadoop.fs.Path;

import org.apache.hudi.avro.model.HoodieRestoreMetadata;
import org.apache.hudi.avro.model.HoodieRollbackMetadata;
import org.apache.hudi.common.config.HoodieCommonConfig;
import org.apache.hudi.common.config.HoodieMetadataConfig;
import org.apache.hudi.common.engine.HoodieEngineContext;
import org.apache.hudi.common.engine.HoodieLocalEngineContext;
import org.apache.hudi.common.fs.FSUtils;
import org.apache.hudi.common.model.HoodieBaseFile;
import org.apache.hudi.common.model.HoodieCommitMetadata;
import org.apache.hudi.common.model.HoodieFileFormat;
import org.apache.hudi.common.model.HoodieFileGroup;
import org.apache.hudi.common.model.HoodieReplaceCommitMetadata;
import org.apache.hudi.common.model.HoodieWriteStat;
import org.apache.hudi.common.table.HoodieTableMetaClient;
import org.apache.hudi.common.table.timeline.HoodieInstant;
import org.apache.hudi.common.table.timeline.HoodieTimeline;
import org.apache.hudi.common.table.timeline.TimelineMetadataUtils;
import org.apache.hudi.common.table.view.FileSystemViewManager;
import org.apache.hudi.common.table.view.FileSystemViewStorageConfig;
import org.apache.hudi.common.table.view.FileSystemViewStorageType;
import org.apache.hudi.common.table.view.SyncableFileSystemView;
import org.apache.hudi.common.table.view.TableFileSystemView;
import org.apache.hudi.metadata.HoodieTableMetadata;

import io.onetable.exception.OneIOException;
import io.onetable.model.OneTable;
import io.onetable.model.schema.OnePartitionField;
import io.onetable.model.schema.SchemaVersion;
import io.onetable.model.stat.PartitionValue;
import io.onetable.model.storage.FileFormat;
import io.onetable.model.storage.OneDataFile;
import io.onetable.model.storage.OneDataFilesDiff;
import io.onetable.model.storage.OneFileGroup;

import static io.onetable.collectors.CustomCollectors.toList;

/** Extracts all the files for Hudi table represented by {@link OneTable}. */
public class HudiDataFileExtractor implements AutoCloseable {
  private static final SchemaVersion DEFAULT_SCHEMA_VERSION = new SchemaVersion(1, null);
  private final HoodieTableMetadata tableMetadata;
  private final HoodieTableMetaClient metaClient;
  private final HoodieEngineContext engineContext;
  private final HudiPartitionValuesExtractor partitionValuesExtractor;
  private final HudiFileStatsExtractor fileStatsExtractor;
  private final HoodieMetadataConfig metadataConfig;
  private final FileSystemViewManager fileSystemViewManager;
  private final Path basePath;

  public HudiDataFileExtractor(
      HoodieTableMetaClient metaClient,
      HudiPartitionValuesExtractor hudiPartitionValuesExtractor,
      HudiFileStatsExtractor hudiFileStatsExtractor) {
    this.engineContext = new HoodieLocalEngineContext(metaClient.getHadoopConf());
    metadataConfig =
        HoodieMetadataConfig.newBuilder()
            .enable(metaClient.getTableConfig().isMetadataTableAvailable())
            .build();
    this.basePath = metaClient.getBasePathV2();
    this.tableMetadata =
        metadataConfig.enabled()
            ? HoodieTableMetadata.create(engineContext, metadataConfig, basePath.toString(), true)
            : null;
    this.fileSystemViewManager =
        FileSystemViewManager.createViewManager(
            engineContext,
            metadataConfig,
            FileSystemViewStorageConfig.newBuilder()
                .withStorageType(FileSystemViewStorageType.MEMORY)
                .build(),
            HoodieCommonConfig.newBuilder().build(),
            meta -> tableMetadata);
    this.metaClient = metaClient;
    this.partitionValuesExtractor = hudiPartitionValuesExtractor;
    this.fileStatsExtractor = hudiFileStatsExtractor;
  }

  public List<OneFileGroup> getFilesCurrentState(OneTable table) {
    try {
      List<String> allPartitionPaths =
          tableMetadata != null
              ? tableMetadata.getAllPartitionPaths()
              : FSUtils.getAllPartitionPaths(engineContext, metadataConfig, basePath.toString());
      return getOneDataFilesForPartitions(allPartitionPaths, table);
    } catch (IOException ex) {
      throw new OneIOException(
          "Unable to read partitions for table " + metaClient.getTableConfig().getTableName(), ex);
    }
  }

  public OneDataFilesDiff getDiffForCommit(
      HoodieInstant hoodieInstantForDiff,
      OneTable table,
      HoodieInstant instant,
      HoodieTimeline visibleTimeline) {
    SyncableFileSystemView fsView = fileSystemViewManager.getFileSystemView(metaClient);
    AddedAndRemovedFiles allInfo =
        getAddedAndRemovedPartitionInfo(
            visibleTimeline, instant, fsView, hoodieInstantForDiff, table.getPartitioningFields());

    Stream<OneDataFile> filesAddedWithoutStats = allInfo.getAdded().stream();
    List<OneDataFile> filesAdded =
        fileStatsExtractor
            .addStatsToFiles(tableMetadata, filesAddedWithoutStats, table.getReadSchema())
            .collect(Collectors.toList());
    List<OneDataFile> filesRemoved = allInfo.getRemoved();

    return OneDataFilesDiff.builder().filesAdded(filesAdded).filesRemoved(filesRemoved).build();
  }

  private AddedAndRemovedFiles getAddedAndRemovedPartitionInfo(
      HoodieTimeline timeline,
      HoodieInstant instant,
      TableFileSystemView fsView,
      HoodieInstant instantToConsider,
      List<OnePartitionField> partitioningFields) {
    try {
      List<OneDataFile> addedFiles = new ArrayList<>();
      List<OneDataFile> removedFiles = new ArrayList<>();
      switch (instant.getAction()) {
        case HoodieTimeline.COMMIT_ACTION:
        case HoodieTimeline.DELTA_COMMIT_ACTION:
          HoodieCommitMetadata commitMetadata =
              HoodieCommitMetadata.fromBytes(
                  timeline.getInstantDetails(instant).get(), HoodieCommitMetadata.class);
          commitMetadata
              .getPartitionToWriteStats()
              .forEach(
                  (partitionPath, writeStats) -> {
                    Set<String> affectedFileIds =
                        writeStats.stream()
                            .map(HoodieWriteStat::getFileId)
                            .collect(Collectors.toSet());
                    AddedAndRemovedFiles addedAndRemovedFiles =
                        getUpdatesToPartition(
                            fsView,
                            instantToConsider,
                            partitionPath,
                            affectedFileIds,
                            partitioningFields);
                    addedFiles.addAll(addedAndRemovedFiles.getAdded());
                    removedFiles.addAll(addedAndRemovedFiles.getRemoved());
                  });
          break;
        case HoodieTimeline.REPLACE_COMMIT_ACTION:
          HoodieReplaceCommitMetadata replaceMetadata =
              HoodieReplaceCommitMetadata.fromBytes(
                  timeline.getInstantDetails(instant).get(), HoodieReplaceCommitMetadata.class);

          replaceMetadata
              .getPartitionToReplaceFileIds()
              .forEach(
                  (partitionPath, fileIds) -> {
                    Set<String> replacedFileIdsByPartition = new HashSet<>(fileIds);
                    Set<String> newFileIds =
                        replaceMetadata
                            .getPartitionToWriteStats()
                            .getOrDefault(partitionPath, Collections.emptyList())
                            .stream()
                            .map(HoodieWriteStat::getFileId)
                            .collect(Collectors.toSet());
                    AddedAndRemovedFiles addedAndRemovedFiles =
                        getUpdatesToPartitionForReplaceCommit(
                            fsView,
                            instantToConsider,
                            partitionPath,
                            replacedFileIdsByPartition,
                            newFileIds,
                            partitioningFields);
                    addedFiles.addAll(addedAndRemovedFiles.getAdded());
                    removedFiles.addAll(addedAndRemovedFiles.getRemoved());
                  });
          break;
        case HoodieTimeline.ROLLBACK_ACTION:
          HoodieRollbackMetadata rollbackMetadata =
              TimelineMetadataUtils.deserializeAvroMetadata(
                  timeline.getInstantDetails(instant).get(), HoodieRollbackMetadata.class);
          rollbackMetadata
              .getPartitionMetadata()
              .forEach(
                  (partition, metadata) ->
                      removedFiles.addAll(
                          getRemovedFiles(
                              partition, metadata.getSuccessDeleteFiles(), partitioningFields)));
          break;
        case HoodieTimeline.RESTORE_ACTION:
          HoodieRestoreMetadata restoreMetadata =
              TimelineMetadataUtils.deserializeAvroMetadata(
                  timeline.getInstantDetails(instant).get(), HoodieRestoreMetadata.class);
          restoreMetadata
              .getHoodieRestoreMetadata()
              .forEach(
                  (key, rollbackMetadataList) ->
                      rollbackMetadataList.forEach(
                          rollbackMeta ->
                              rollbackMeta
                                  .getPartitionMetadata()
                                  .forEach(
                                      (partition, metadata) ->
                                          removedFiles.addAll(
                                              getRemovedFiles(
                                                  partition,
                                                  metadata.getSuccessDeleteFiles(),
                                                  partitioningFields)))));
          break;
        case HoodieTimeline.CLEAN_ACTION:
        case HoodieTimeline.SAVEPOINT_ACTION:
        case HoodieTimeline.LOG_COMPACTION_ACTION:
        case HoodieTimeline.INDEXING_ACTION:
        case HoodieTimeline.SCHEMA_COMMIT_ACTION:
          // these do not impact the base files
          break;
        default:
          throw new OneIOException("Unexpected commit type " + instant.getAction());
      }
      return AddedAndRemovedFiles.builder().added(addedFiles).removed(removedFiles).build();
    } catch (IOException ex) {
      throw new OneIOException("Unable to read commit metadata for commit " + instant, ex);
    }
  }

  private List<OneDataFile> getRemovedFiles(
      String partitionPath, List<String> deletedPaths, List<OnePartitionField> partitioningFields) {
    List<PartitionValue> partitionValues =
        partitionValuesExtractor.extractPartitionValues(partitioningFields, partitionPath);
    return deletedPaths.stream()
        .map(
            path -> {
              try {
                URI basePathUri = basePath.toUri();
                if (path.startsWith(basePathUri.getScheme())) {
                  return path;
                }
                return new URI(basePathUri.getScheme(), path, null).toString();
              } catch (URISyntaxException e) {
                throw new OneIOException("Unable to parse path " + path, e);
              }
            })
        .map(HoodieBaseFile::new)
<<<<<<< HEAD
        .map(baseFile -> buildFileWithoutStats(partitionPath, partitionValues, baseFile))
        .collect(toList(deletedPaths.size()));
=======
        .map(baseFile -> buildFileWithoutStats(partitionValues, baseFile))
        .collect(Collectors.toList());
>>>>>>> 266bc3b6
  }

  private AddedAndRemovedFiles getUpdatesToPartition(
      TableFileSystemView fsView,
      HoodieInstant instantToConsider,
      String partitionPath,
      Set<String> affectedFileIds,
      List<OnePartitionField> partitioningFields) {
    List<OneDataFile> filesToAdd = new ArrayList<>(affectedFileIds.size());
    List<OneDataFile> filesToRemove = new ArrayList<>(affectedFileIds.size());
    List<PartitionValue> partitionValues =
        partitionValuesExtractor.extractPartitionValues(partitioningFields, partitionPath);
    Stream<HoodieFileGroup> fileGroups =
        Stream.concat(
            fsView.getAllFileGroups(partitionPath), fsView.getAllReplacedFileGroups(partitionPath));
    fileGroups
        .filter(fileGroup -> affectedFileIds.contains(fileGroup.getFileGroupId().getFileId()))
        .forEach(
            fileGroup -> {
              List<HoodieBaseFile> baseFiles =
                  fileGroup.getAllBaseFiles().collect(Collectors.toList());
              boolean newBaseFileAdded = false;
              for (HoodieBaseFile baseFile : baseFiles) {
                if (baseFile.getCommitTime().equals(instantToConsider.getTimestamp())) {
                  newBaseFileAdded = true;
                  filesToAdd.add(buildFileWithoutStats(partitionValues, baseFile));
                } else if (newBaseFileAdded) {
                  // if a new base file was added, then the previous base file for the group needs
                  // to be removed
                  filesToRemove.add(buildFileWithoutStats(partitionValues, baseFile));
                  break;
                }
              }
            });
    return AddedAndRemovedFiles.builder().added(filesToAdd).removed(filesToRemove).build();
  }

  private AddedAndRemovedFiles getUpdatesToPartitionForReplaceCommit(
      TableFileSystemView fsView,
      HoodieInstant instantToConsider,
      String partitionPath,
      Set<String> replacedFileIds,
      Set<String> newFileIds,
      List<OnePartitionField> partitioningFields) {
    List<OneDataFile> filesToAdd = new ArrayList<>(newFileIds.size());
    List<OneDataFile> filesToRemove = new ArrayList<>(replacedFileIds.size());
    List<PartitionValue> partitionValues =
        partitionValuesExtractor.extractPartitionValues(partitioningFields, partitionPath);
    Stream<HoodieFileGroup> fileGroups =
        Stream.concat(
            fsView.getAllFileGroups(partitionPath),
            fsView.getReplacedFileGroupsBeforeOrOn(
                instantToConsider.getTimestamp(), partitionPath));
    fileGroups.forEach(
        fileGroup -> {
          List<HoodieBaseFile> baseFiles = fileGroup.getAllBaseFiles().collect(Collectors.toList());
          String fileId = fileGroup.getFileGroupId().getFileId();
          if (newFileIds.contains(fileId)) {
            filesToAdd.add(
                buildFileWithoutStats(partitionValues, baseFiles.get(baseFiles.size() - 1)));
          } else if (replacedFileIds.contains(fileId)) {
            filesToRemove.add(buildFileWithoutStats(partitionValues, baseFiles.get(0)));
          }
        });
    return AddedAndRemovedFiles.builder().added(filesToAdd).removed(filesToRemove).build();
  }

  private List<OneFileGroup> getOneDataFilesForPartitions(
      List<String> partitionPaths, OneTable table) {

    SyncableFileSystemView fsView = fileSystemViewManager.getFileSystemView(metaClient);
    Stream<OneDataFile> filesWithoutStats =
        partitionPaths.stream()
            .parallel()
            .flatMap(
                partitionPath -> {
                  List<PartitionValue> partitionValues =
                      partitionValuesExtractor.extractPartitionValues(
                          table.getPartitioningFields(), partitionPath);
                  return fsView
                      .getLatestBaseFiles(partitionPath)
                      .map(baseFile -> buildFileWithoutStats(partitionValues, baseFile));
                });
    Stream<OneDataFile> files =
        fileStatsExtractor.addStatsToFiles(tableMetadata, filesWithoutStats, table.getReadSchema());
    return OneFileGroup.fromFiles(files);
  }

  @Override
  public void close() {
    try {
      if (tableMetadata != null) {
        tableMetadata.close();
      }
      fileSystemViewManager.close();
    } catch (Exception e) {
      throw new OneIOException(
          "Could not close table metadata for table " + metaClient.getTableConfig().getTableName());
    }
  }

  @Builder
  @Value
  private static class AddedAndRemovedFiles {
    List<OneDataFile> added;
    List<OneDataFile> removed;
  }

  /**
   * Builds a {@link OneDataFile} without any statistics or rowCount value set.
   *
   * @param partitionValues values extracted from the partition path
   * @param hoodieBaseFile the base file from Hudi
   * @return {@link OneDataFile} without any statistics or rowCount value set.
   */
  private OneDataFile buildFileWithoutStats(
      List<PartitionValue> partitionValues, HoodieBaseFile hoodieBaseFile) {
    long rowCount = 0L;
    return OneDataFile.builder()
        .schemaVersion(DEFAULT_SCHEMA_VERSION)
        .physicalPath(hoodieBaseFile.getPath())
        .fileFormat(getFileFormat(FSUtils.getFileExtension(hoodieBaseFile.getPath())))
        .partitionValues(partitionValues)
        .fileSizeBytes(Math.max(0, hoodieBaseFile.getFileSize()))
        .recordCount(rowCount)
        .columnStats(Collections.emptyList())
        .lastModified(
            hoodieBaseFile.getFileStatus() == null
                ? 0L
                : hoodieBaseFile.getFileStatus().getModificationTime())
        .build();
  }

  private FileFormat getFileFormat(String extension) {
    if (HoodieFileFormat.PARQUET.getFileExtension().equals(extension)) {
      return FileFormat.APACHE_PARQUET;
    } else if (HoodieFileFormat.ORC.getFileExtension().equals(extension)) {
      return FileFormat.APACHE_ORC;
    } else {
      throw new UnsupportedOperationException("Unknown Hudi Fileformat " + extension);
    }
  }
}<|MERGE_RESOLUTION|>--- conflicted
+++ resolved
@@ -272,13 +272,8 @@
               }
             })
         .map(HoodieBaseFile::new)
-<<<<<<< HEAD
-        .map(baseFile -> buildFileWithoutStats(partitionPath, partitionValues, baseFile))
+        .map(baseFile -> buildFileWithoutStats(partitionValues, baseFile))
         .collect(toList(deletedPaths.size()));
-=======
-        .map(baseFile -> buildFileWithoutStats(partitionValues, baseFile))
-        .collect(Collectors.toList());
->>>>>>> 266bc3b6
   }
 
   private AddedAndRemovedFiles getUpdatesToPartition(

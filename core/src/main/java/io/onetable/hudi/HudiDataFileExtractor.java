/*
 * Licensed to the Apache Software Foundation (ASF) under one
 * or more contributor license agreements.  See the NOTICE file
 * distributed with this work for additional information
 * regarding copyright ownership.  The ASF licenses this file
 * to you under the Apache License, Version 2.0 (the
 * "License"); you may not use this file except in compliance
 * with the License.  You may obtain a copy of the License at
 *
 *      http://www.apache.org/licenses/LICENSE-2.0
 *
 * Unless required by applicable law or agreed to in writing, software
 * distributed under the License is distributed on an "AS IS" BASIS,
 * WITHOUT WARRANTIES OR CONDITIONS OF ANY KIND, either express or implied.
 * See the License for the specific language governing permissions and
 * limitations under the License.
 */
 
package io.onetable.hudi;

import static org.apache.hudi.common.table.timeline.HoodieTimeline.GREATER_THAN_OR_EQUALS;
import static org.apache.hudi.common.table.timeline.HoodieTimeline.LESSER_THAN;

import java.io.IOException;
import java.net.URI;
import java.net.URISyntaxException;
import java.util.ArrayList;
import java.util.Collections;
import java.util.HashSet;
import java.util.List;
import java.util.Map;
import java.util.Set;
import java.util.stream.Collectors;
import java.util.stream.Stream;

import lombok.Builder;
import lombok.Value;

import org.apache.hadoop.fs.Path;

import org.apache.hudi.avro.model.HoodieRestoreMetadata;
import org.apache.hudi.avro.model.HoodieRollbackMetadata;
<<<<<<< HEAD
import org.apache.hudi.avro.model.HoodieRollbackPartitionMetadata;
import org.apache.hudi.common.config.HoodieCommonConfig;
=======
>>>>>>> 67bd94c5
import org.apache.hudi.common.config.HoodieMetadataConfig;
import org.apache.hudi.common.engine.HoodieEngineContext;
import org.apache.hudi.common.engine.HoodieLocalEngineContext;
import org.apache.hudi.common.fs.FSUtils;
import org.apache.hudi.common.model.HoodieBaseFile;
import org.apache.hudi.common.model.HoodieCommitMetadata;
import org.apache.hudi.common.model.HoodieFileFormat;
import org.apache.hudi.common.model.HoodieFileGroup;
import org.apache.hudi.common.model.HoodieReplaceCommitMetadata;
import org.apache.hudi.common.model.HoodieWriteStat;
import org.apache.hudi.common.table.HoodieTableMetaClient;
import org.apache.hudi.common.table.timeline.HoodieInstant;
import org.apache.hudi.common.table.timeline.HoodieTimeline;
import org.apache.hudi.common.table.timeline.TimelineMetadataUtils;
import org.apache.hudi.common.table.view.FileSystemViewManager;
import org.apache.hudi.common.table.view.FileSystemViewStorageConfig;
import org.apache.hudi.common.table.view.FileSystemViewStorageType;
import org.apache.hudi.common.table.view.SyncableFileSystemView;
import org.apache.hudi.common.table.view.TableFileSystemView;
import org.apache.hudi.metadata.HoodieTableMetadata;

import io.onetable.exception.OneIOException;
import io.onetable.model.OneTable;
import io.onetable.model.schema.OneField;
import io.onetable.model.schema.OnePartitionField;
import io.onetable.model.schema.SchemaVersion;
import io.onetable.model.stat.ColumnStat;
import io.onetable.model.stat.Range;
import io.onetable.model.storage.FileFormat;
import io.onetable.model.storage.OneDataFile;
import io.onetable.model.storage.OneDataFiles;
import io.onetable.model.storage.OneDataFilesDiff;

/** Extracts all the files for Hudi table represented by {@link OneTable}. */
public class HudiDataFileExtractor implements AutoCloseable {
  private static final SchemaVersion DEFAULT_SCHEMA_VERSION = new SchemaVersion(1, null);
  private final HoodieTableMetadata tableMetadata;
  private final HoodieTableMetaClient metaClient;
  private final HoodieEngineContext engineContext;
  private final HudiPartitionValuesExtractor partitionValuesExtractor;
  private final HudiFileStatsExtractor fileStatsExtractor;
  private final HoodieMetadataConfig metadataConfig;
  private final FileSystemViewManager fileSystemViewManager;
  private final Path basePath;

  public HudiDataFileExtractor(
      HoodieTableMetaClient metaClient,
      HudiPartitionValuesExtractor hudiPartitionValuesExtractor,
      HudiFileStatsExtractor hudiFileStatsExtractor) {
    this.engineContext = new HoodieLocalEngineContext(metaClient.getHadoopConf());
    metadataConfig =
        HoodieMetadataConfig.newBuilder()
            .enable(metaClient.getTableConfig().isMetadataTableAvailable())
            .build();
    this.basePath = metaClient.getBasePathV2();
    this.tableMetadata =
        metadataConfig.enabled()
            ? HoodieTableMetadata.create(engineContext, metadataConfig, basePath.toString(), true)
            : null;
    this.fileSystemViewManager =
        FileSystemViewManager.createViewManager(
            engineContext,
            metadataConfig,
            FileSystemViewStorageConfig.newBuilder()
                .withStorageType(FileSystemViewStorageType.MEMORY)
                .build(),
            HoodieCommonConfig.newBuilder().build(),
            meta -> tableMetadata);
    this.metaClient = metaClient;
    this.partitionValuesExtractor = hudiPartitionValuesExtractor;
    this.fileStatsExtractor = hudiFileStatsExtractor;
  }

  public OneDataFiles getFilesCurrentState(HoodieTimeline timeline, OneTable table) {
    List<String> allPartitionPaths =
        FSUtils.getAllPartitionPaths(engineContext, metadataConfig, basePath.toString());
    return OneDataFiles.collectionBuilder()
        .files(getOneDataFilesForPartitions(allPartitionPaths, timeline, table))
        .build();
  }

  public OneDataFilesDiff getDiffForCommit(
      HoodieInstant hoodieInstantForDiff,
      OneTable table,
      HoodieInstant instant,
      HoodieTimeline visibleTimeline) {
    SyncableFileSystemView fsView = fileSystemViewManager.getFileSystemView(metaClient);
    AddedAndRemovedFiles allInfo =
        getAddedAndRemovedPartitionInfo(
            visibleTimeline, instant, fsView, hoodieInstantForDiff, table.getPartitioningFields());

    Stream<OneDataFile> filesAddedWithoutStats = allInfo.getAdded().stream();
    List<OneDataFile> filesAdded =
        fileStatsExtractor
            .addStatsToFiles(tableMetadata, filesAddedWithoutStats, table.getReadSchema())
            .collect(Collectors.toList());
    List<OneDataFile> filesRemoved = allInfo.getRemoved();

    return OneDataFilesDiff.builder().filesAdded(filesAdded).filesRemoved(filesRemoved).build();
  }

  private AddedAndRemovedFiles getAddedAndRemovedPartitionInfo(
      HoodieTimeline timeline,
      HoodieInstant instant,
      TableFileSystemView fsView,
      HoodieInstant instantToConsider,
      List<OnePartitionField> partitioningFields) {
    try {
      List<OneDataFile> addedFiles = new ArrayList<>();
      List<OneDataFile> removedFiles = new ArrayList<>();
      switch (instant.getAction()) {
        case HoodieTimeline.COMMIT_ACTION:
        case HoodieTimeline.DELTA_COMMIT_ACTION:
          HoodieCommitMetadata commitMetadata =
              HoodieCommitMetadata.fromBytes(
                  timeline.getInstantDetails(instant).get(), HoodieCommitMetadata.class);
          commitMetadata
              .getPartitionToWriteStats()
              .forEach(
                  (partitionPath, writeStats) -> {
                    Set<String> affectedFileIds =
                        writeStats.stream()
                            .map(HoodieWriteStat::getFileId)
                            .collect(Collectors.toSet());
                    AddedAndRemovedFiles addedAndRemovedFiles =
                        getUpdatesToPartition(
                            fsView,
                            instantToConsider,
                            partitionPath,
                            affectedFileIds,
                            partitioningFields);
                    addedFiles.addAll(addedAndRemovedFiles.getAdded());
                    removedFiles.addAll(addedAndRemovedFiles.getRemoved());
                  });
          break;
        case HoodieTimeline.REPLACE_COMMIT_ACTION:
          HoodieReplaceCommitMetadata replaceMetadata =
              HoodieReplaceCommitMetadata.fromBytes(
                  timeline.getInstantDetails(instant).get(), HoodieReplaceCommitMetadata.class);

          replaceMetadata
              .getPartitionToReplaceFileIds()
              .forEach(
                  (partitionPath, fileIds) -> {
                    Set<String> replacedFileIdsByPartition = new HashSet<>(fileIds);
                    Set<String> newFileIds =
                        replaceMetadata
                            .getPartitionToWriteStats()
                            .getOrDefault(partitionPath, Collections.emptyList())
                            .stream()
                            .map(HoodieWriteStat::getFileId)
                            .collect(Collectors.toSet());
                    AddedAndRemovedFiles addedAndRemovedFiles =
                        getUpdatesToPartitionForReplaceCommit(
                            fsView,
                            instantToConsider,
                            partitionPath,
                            replacedFileIdsByPartition,
                            newFileIds,
                            partitioningFields);
                    addedFiles.addAll(addedAndRemovedFiles.getAdded());
                    removedFiles.addAll(addedAndRemovedFiles.getRemoved());
                  });
          break;
        case HoodieTimeline.ROLLBACK_ACTION:
          HoodieRollbackMetadata rollbackMetadata =
              TimelineMetadataUtils.deserializeAvroMetadata(
                  timeline.getInstantDetails(instant).get(), HoodieRollbackMetadata.class);
          rollbackMetadata
              .getPartitionMetadata()
              .forEach(
                  (partition, metadata) ->
                      removedFiles.addAll(
                          getRemovedFiles(
                              partition, metadata.getSuccessDeleteFiles(), partitioningFields)));
          break;
        case HoodieTimeline.RESTORE_ACTION:
          HoodieRestoreMetadata restoreMetadata =
              TimelineMetadataUtils.deserializeAvroMetadata(
                  timeline.getInstantDetails(instant).get(), HoodieRestoreMetadata.class);
          restoreMetadata
              .getHoodieRestoreMetadata()
              .forEach(
                  (key, rollbackMetadataList) ->
                      rollbackMetadataList.forEach(
                          rollbackMeta ->
                              rollbackMeta
                                  .getPartitionMetadata()
                                  .forEach(
                                      (partition, metadata) ->
                                          removedFiles.addAll(
                                              getRemovedFiles(
                                                  partition,
                                                  metadata.getSuccessDeleteFiles(),
                                                  partitioningFields)))));
          break;
        case HoodieTimeline.CLEAN_ACTION:
        case HoodieTimeline.SAVEPOINT_ACTION:
        case HoodieTimeline.LOG_COMPACTION_ACTION:
        case HoodieTimeline.INDEXING_ACTION:
        case HoodieTimeline.SCHEMA_COMMIT_ACTION:
          // these do not impact the base files
          break;
        default:
          throw new OneIOException("Unexpected commit type " + instant.getAction());
      }
      return AddedAndRemovedFiles.builder().added(addedFiles).removed(removedFiles).build();
    } catch (IOException ex) {
      throw new OneIOException("Unable to read commit metadata for commit " + instant, ex);
    }
  }

  private List<OneDataFile> getRemovedFiles(
      String partitionPath, List<String> deletedPaths, List<OnePartitionField> partitioningFields) {
    Map<OnePartitionField, Range> partitionValues =
        partitionValuesExtractor.extractPartitionValues(partitioningFields, partitionPath);
    return deletedPaths.stream()
        .map(
            path -> {
              try {
                URI basePathUri = basePath.toUri();
                if (path.startsWith(basePathUri.getScheme())) {
                  return path;
                }
                return new URI(basePathUri.getScheme(), path, null).toString();
              } catch (URISyntaxException e) {
                throw new OneIOException("Unable to parse path " + path, e);
              }
            })
        .map(HoodieBaseFile::new)
        .map(baseFile -> buildFileWithoutStats(partitionPath, partitionValues, baseFile))
        .collect(Collectors.toList());
  }

  private AddedAndRemovedFiles getUpdatesToPartition(
      TableFileSystemView fsView,
      HoodieInstant instantToConsider,
      String partitionPath,
      Set<String> affectedFileIds,
      List<OnePartitionField> partitioningFields) {
    List<OneDataFile> filesToAdd = new ArrayList<>(affectedFileIds.size());
    List<OneDataFile> filesToRemove = new ArrayList<>(affectedFileIds.size());
    Map<OnePartitionField, Range> partitionValues =
        partitionValuesExtractor.extractPartitionValues(partitioningFields, partitionPath);
    Stream<HoodieFileGroup> fileGroups =
        Stream.concat(
            fsView.getAllFileGroups(partitionPath),
            fsView.getReplacedFileGroupsBeforeOrOn(
                instantToConsider.getTimestamp(), partitionPath));
    fileGroups
        .filter(fileGroup -> affectedFileIds.contains(fileGroup.getFileGroupId().getFileId()))
        .forEach(
            fileGroup -> {
              List<HoodieBaseFile> baseFiles =
                  fileGroup.getAllBaseFiles().collect(Collectors.toList());
              if (baseFiles.isEmpty()) {
                // Files might have been cleaned up and we might be processing this instant much
                // later.
                return;
              }
              boolean newBaseFileAdded = false;
              if (HoodieTimeline.compareTimestamps(
                  baseFiles.get(0).getCommitTime(),
                  GREATER_THAN_OR_EQUALS,
                  instantToConsider.getTimestamp())) {
                filesToAdd.add(
                    buildFileWithoutStats(partitionPath, partitionValues, baseFiles.get(0)));
                newBaseFileAdded = true;
              }
              // TODO check if this leads to mulitple deletes for same file. may just need to be the
              // next file
              if (newBaseFileAdded) {
                // if a new base file was added, then all the older base files that were previously
                // synced need to be removed.
                baseFiles.stream()
                    .skip(1)
                    .filter(
                        baseFile ->
                            HoodieTimeline.compareTimestamps(
                                baseFile.getCommitTime(),
                                LESSER_THAN,
                                instantToConsider.getTimestamp()))
                    .map(
                        baseFile -> buildFileWithoutStats(partitionPath, partitionValues, baseFile))
                    .forEach(filesToRemove::add);
              }
            });
    return AddedAndRemovedFiles.builder().added(filesToAdd).removed(filesToRemove).build();
  }

  private AddedAndRemovedFiles getUpdatesToPartitionForReplaceCommit(
      TableFileSystemView fsView,
      HoodieInstant instantToConsider,
      String partitionPath,
      Set<String> replacedFileIds,
      Set<String> newFileIds,
      List<OnePartitionField> partitioningFields) {
    List<OneDataFile> filesToAdd = new ArrayList<>(newFileIds.size());
    List<OneDataFile> filesToRemove = new ArrayList<>(replacedFileIds.size());
    Map<OnePartitionField, Range> partitionValues =
        partitionValuesExtractor.extractPartitionValues(partitioningFields, partitionPath);
    Stream<HoodieFileGroup> fileGroups =
        Stream.concat(
            fsView.getAllFileGroups(partitionPath),
            fsView.getReplacedFileGroupsBeforeOrOn(
                instantToConsider.getTimestamp(), partitionPath));
    fileGroups.forEach(
        fileGroup -> {
          List<HoodieBaseFile> baseFiles = fileGroup.getAllBaseFiles().collect(Collectors.toList());
          String fileId = fileGroup.getFileGroupId().getFileId();
          if (newFileIds.contains(fileId)) {
            // TODO make sure this is covered in source testing
            filesToAdd.add(
                buildFileWithoutStats(
                    partitionPath, partitionValues, baseFiles.get(baseFiles.size() - 1)));
          } else if (replacedFileIds.contains(fileId)) {
            filesToRemove.add(
                buildFileWithoutStats(partitionPath, partitionValues, baseFiles.get(0)));
          }
        });
    return AddedAndRemovedFiles.builder().added(filesToAdd).removed(filesToRemove).build();
  }

  private List<OneDataFile> getOneDataFilesForPartitions(
      List<String> partitionPaths, HoodieTimeline timeline, OneTable table) {

<<<<<<< HEAD
    SyncableFileSystemView fsView = fileSystemViewManager.getFileSystemView(metaClient);
    Stream<OneDataFile> filesWithoutStats =
        partitionPaths.stream()
            .parallel()
            .flatMap(
                partitionPath -> {
                  Map<OnePartitionField, Range> partitionValues =
                      partitionValuesExtractor.extractPartitionValues(
                          table.getPartitioningFields(), partitionPath);
                  return fsView
                      .getLatestBaseFiles(partitionPath)
                      .map(
                          baseFile ->
                              buildFileWithoutStats(partitionPath, partitionValues, baseFile));
                });
    Stream<OneDataFile> files =
        fileStatsExtractor.addStatsToFiles(filesWithoutStats, table.getReadSchema());
    Map<String, List<OneDataFile>> collected =
        files.collect(Collectors.groupingBy(OneDataFile::getPartitionPath));
    return collected.entrySet().stream()
        .map(
            entry ->
                OneDataFiles.collectionBuilder()
                    .partitionPath(entry.getKey())
                    .files(entry.getValue())
                    .build())
        .collect(Collectors.toList());
=======
    HoodieTableFileSystemView fsView =
        new HoodieMetadataFileSystemView(engineContext, metaClient, timeline, metadataConfig);

    try {
      Stream<OneDataFile> filesWithoutStats =
          partitionPaths.stream()
              .parallel()
              .flatMap(
                  partitionPath -> {
                    Map<OnePartitionField, Range> partitionValues =
                        partitionValuesExtractor.extractPartitionValues(
                            table.getPartitioningFields(), partitionPath);
                    return fsView
                        .getLatestBaseFiles(partitionPath)
                        .map(
                            baseFile ->
                                buildFileWithoutStats(partitionPath, partitionValues, baseFile));
                  });
      Stream<OneDataFile> files =
          fileStatsExtractor.addStatsToFiles(
              tableMetadata, filesWithoutStats, table.getReadSchema());
      Map<String, List<OneDataFile>> collected =
          files.collect(Collectors.groupingBy(OneDataFile::getPartitionPath));
      return collected.entrySet().stream()
          .map(
              entry ->
                  OneDataFiles.collectionBuilder()
                      .partitionPath(entry.getKey())
                      .files(entry.getValue())
                      .build())
          .collect(Collectors.toList());
    } finally {
      fsView.close();
    }
>>>>>>> 67bd94c5
  }

  @Override
  public void close() {
    try {
      if (tableMetadata != null) {
        tableMetadata.close();
      }
      fileSystemViewManager.close();
    } catch (Exception e) {
      throw new OneIOException(
          "Could not close table metadata for table " + metaClient.getTableConfig().getTableName());
    }
  }

  @Builder
  @Value
  private static class AddedAndRemovedFiles {
    List<OneDataFile> added;
    List<OneDataFile> removed;
  }

  /**
   * Builds a {@link OneDataFile} without any statistics or rowCount value set.
   *
   * @param partitionPath partition path for the file
   * @param partitionValues values extracted from the partition path
   * @param hoodieBaseFile the base file from Hudi
   * @return {@link OneDataFile} without any statistics or rowCount value set.
   */
  private OneDataFile buildFileWithoutStats(
      String partitionPath,
      Map<OnePartitionField, Range> partitionValues,
      HoodieBaseFile hoodieBaseFile) {
    long rowCount = 0L;
    Map<OneField, ColumnStat> columnStatMap = Collections.emptyMap();
    return OneDataFile.builder()
        .schemaVersion(DEFAULT_SCHEMA_VERSION)
        .physicalPath(hoodieBaseFile.getPath())
        .fileFormat(getFileFormat(FSUtils.getFileExtension(hoodieBaseFile.getPath())))
        .partitionPath(partitionPath)
        .partitionValues(partitionValues)
        .fileSizeBytes(Math.max(0, hoodieBaseFile.getFileSize()))
        .recordCount(rowCount)
        .columnStats(columnStatMap)
        .lastModified(
            hoodieBaseFile.getFileStatus() == null
                ? 0L
                : hoodieBaseFile.getFileStatus().getModificationTime())
        .build();
  }

  private FileFormat getFileFormat(String extension) {
    if (HoodieFileFormat.PARQUET.getFileExtension().equals(extension)) {
      return FileFormat.APACHE_PARQUET;
    } else if (HoodieFileFormat.ORC.getFileExtension().equals(extension)) {
      return FileFormat.APACHE_ORC;
    } else {
      throw new UnsupportedOperationException("Unknown Hudi Fileformat " + extension);
    }
  }
}<|MERGE_RESOLUTION|>--- conflicted
+++ resolved
@@ -40,11 +40,8 @@
 
 import org.apache.hudi.avro.model.HoodieRestoreMetadata;
 import org.apache.hudi.avro.model.HoodieRollbackMetadata;
-<<<<<<< HEAD
 import org.apache.hudi.avro.model.HoodieRollbackPartitionMetadata;
 import org.apache.hudi.common.config.HoodieCommonConfig;
-=======
->>>>>>> 67bd94c5
 import org.apache.hudi.common.config.HoodieMetadataConfig;
 import org.apache.hudi.common.engine.HoodieEngineContext;
 import org.apache.hudi.common.engine.HoodieLocalEngineContext;
@@ -371,7 +368,6 @@
   private List<OneDataFile> getOneDataFilesForPartitions(
       List<String> partitionPaths, HoodieTimeline timeline, OneTable table) {
 
-<<<<<<< HEAD
     SyncableFileSystemView fsView = fileSystemViewManager.getFileSystemView(metaClient);
     Stream<OneDataFile> filesWithoutStats =
         partitionPaths.stream()
@@ -388,7 +384,8 @@
                               buildFileWithoutStats(partitionPath, partitionValues, baseFile));
                 });
     Stream<OneDataFile> files =
-        fileStatsExtractor.addStatsToFiles(filesWithoutStats, table.getReadSchema());
+        fileStatsExtractor.addStatsToFiles(
+              tableMetadata, filesWithoutStats, table.getReadSchema());
     Map<String, List<OneDataFile>> collected =
         files.collect(Collectors.groupingBy(OneDataFile::getPartitionPath));
     return collected.entrySet().stream()
@@ -399,42 +396,6 @@
                     .files(entry.getValue())
                     .build())
         .collect(Collectors.toList());
-=======
-    HoodieTableFileSystemView fsView =
-        new HoodieMetadataFileSystemView(engineContext, metaClient, timeline, metadataConfig);
-
-    try {
-      Stream<OneDataFile> filesWithoutStats =
-          partitionPaths.stream()
-              .parallel()
-              .flatMap(
-                  partitionPath -> {
-                    Map<OnePartitionField, Range> partitionValues =
-                        partitionValuesExtractor.extractPartitionValues(
-                            table.getPartitioningFields(), partitionPath);
-                    return fsView
-                        .getLatestBaseFiles(partitionPath)
-                        .map(
-                            baseFile ->
-                                buildFileWithoutStats(partitionPath, partitionValues, baseFile));
-                  });
-      Stream<OneDataFile> files =
-          fileStatsExtractor.addStatsToFiles(
-              tableMetadata, filesWithoutStats, table.getReadSchema());
-      Map<String, List<OneDataFile>> collected =
-          files.collect(Collectors.groupingBy(OneDataFile::getPartitionPath));
-      return collected.entrySet().stream()
-          .map(
-              entry ->
-                  OneDataFiles.collectionBuilder()
-                      .partitionPath(entry.getKey())
-                      .files(entry.getValue())
-                      .build())
-          .collect(Collectors.toList());
-    } finally {
-      fsView.close();
-    }
->>>>>>> 67bd94c5
   }
 
   @Override

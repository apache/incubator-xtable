/*
 * Licensed to the Apache Software Foundation (ASF) under one
 * or more contributor license agreements.  See the NOTICE file
 * distributed with this work for additional information
 * regarding copyright ownership.  The ASF licenses this file
 * to you under the Apache License, Version 2.0 (the
 * "License"); you may not use this file except in compliance
 * with the License.  You may obtain a copy of the License at
 *
 *      http://www.apache.org/licenses/LICENSE-2.0
 *
 * Unless required by applicable law or agreed to in writing, software
 * distributed under the License is distributed on an "AS IS" BASIS,
 * WITHOUT WARRANTIES OR CONDITIONS OF ANY KIND, either express or implied.
 * See the License for the specific language governing permissions and
 * limitations under the License.
 */
 
package io.onetable.hudi;

import static io.onetable.hudi.HudiSchemaExtractor.convertFromOneTablePath;

import java.util.ArrayList;
import java.util.Collections;
import java.util.HashMap;
import java.util.HashSet;
import java.util.List;
import java.util.Map;
import java.util.Optional;
import java.util.Set;
import java.util.function.Function;
import java.util.regex.Pattern;
import java.util.stream.Collectors;

import lombok.AllArgsConstructor;
import lombok.NonNull;
import lombok.Value;

import org.apache.hadoop.fs.Path;

import org.apache.hudi.client.WriteStatus;
import org.apache.hudi.common.config.HoodieMetadataConfig;
import org.apache.hudi.common.engine.HoodieEngineContext;
import org.apache.hudi.common.fs.FSUtils;
import org.apache.hudi.common.model.HoodieBaseFile;
import org.apache.hudi.common.model.HoodieColumnRangeMetadata;
import org.apache.hudi.common.model.HoodieDeltaWriteStat;
import org.apache.hudi.common.table.HoodieTableMetaClient;
import org.apache.hudi.common.table.view.HoodieTableFileSystemView;
import org.apache.hudi.common.util.ExternalFilePathUtil;
import org.apache.hudi.hadoop.CachingPath;
import org.apache.hudi.metadata.HoodieMetadataFileSystemView;

import io.onetable.model.OneTable;
import io.onetable.model.schema.OneField;
import io.onetable.model.schema.OneType;
import io.onetable.model.stat.ColumnStat;
import io.onetable.model.storage.OneDataFile;
import io.onetable.model.storage.OneDataFiles;
import io.onetable.model.storage.OneDataFilesDiff;
import io.onetable.spi.DefaultSnapshotVisitor;

@AllArgsConstructor(staticName = "of")
public class BaseFileUpdatesExtractor {
  private static final Pattern HUDI_BASE_FILE_PATTERN =
      Pattern.compile(
          "^[0-9a-f]{8}-[0-9a-f]{4}-[0-9a-f]{4}-[0-9a-f]{4}-[0-9a-f]{12}-[0-9]_[0-9a-fA-F-]+_[0-9]+\\.");
  private final HoodieEngineContext engineContext;
  private final Path tableBasePath;

  /**
   * Extracts the changes between the snapshot files and the base files in the Hudi table currently.
   *
   * @param snapshotFiles the snapshot files, assumes that they are grouped by partition like {@link
   *     io.onetable.spi.extractor.SourceClient#getFilesForAllPartitions(Object, OneTable)} returns.
   * @param metaClient the meta client for the Hudi table with the latest timeline state loaded
   * @param commit The current commit started by the Hudi client
   * @return The information needed to create a "replace" commit for the Hudi table
   */
  ReplaceMetadata extractSnapshotChanges(
      OneDataFiles snapshotFiles, HoodieTableMetaClient metaClient, String commit) {
    HoodieMetadataConfig metadataConfig =
        HoodieMetadataConfig.newBuilder()
            .enable(metaClient.getTableConfig().isMetadataTableAvailable())
            .build();
    HoodieTableFileSystemView fsView =
        new HoodieMetadataFileSystemView(
            engineContext, metaClient, metaClient.getActiveTimeline(), metadataConfig);
    boolean isTableInitialized = metaClient.isTimelineNonEmpty();
    // Track the partitions that are not present in the snapshot, so the files for those partitions
    // can be dropped
    Set<String> partitionPathsToDrop =
        new HashSet<>(
            FSUtils.getAllPartitionPaths(
                engineContext, metadataConfig, metaClient.getBasePathV2().toString()));
    ReplaceMetadata replaceMetadata =
        snapshotFiles.getFiles().stream()
            .map(
                files -> {
                  OneDataFiles oneDataFiles = (OneDataFiles) files;
                  String partitionPath = getPartitionPath(tableBasePath, oneDataFiles);
                  // remove the partition from the set of partitions to drop since it is present in
                  // the snapshot
<<<<<<< HEAD
                  partitionPathsToDrop.remove(getPartitionPath(file));
=======
                  partitionPathsToDrop.remove(partitionPath);
>>>>>>> 80753e62
                  // create a map of file path to the data file, any entries not in the hudi table
                  // will be added
                  Map<String, OneDataFile> physicalPathToFile =
                      DefaultSnapshotVisitor.extractDataFilePaths(oneDataFiles);
                  List<HoodieBaseFile> baseFiles =
<<<<<<< HEAD
                      // TODO(vamshigv): throws NPE from here.
                      fsView
                          .getLatestBaseFiles(getPartitionPath(file))
                          .collect(Collectors.toList());
=======
                      isTableInitialized
                          ? fsView.getLatestBaseFiles(partitionPath).collect(Collectors.toList())
                          : Collections.emptyList();
>>>>>>> 80753e62
                  Set<String> existingPaths =
                      baseFiles.stream().map(HoodieBaseFile::getPath).collect(Collectors.toSet());
                  // Mark fileIds for removal if the file paths are no longer present in the
                  // snapshot
                  List<String> fileIdsToRemove =
                      baseFiles.stream()
                          .filter(baseFile -> !physicalPathToFile.containsKey(baseFile.getPath()))
                          .map(HoodieBaseFile::getFileId)
                          .collect(Collectors.toList());
                  // for any entries in the map that are not in the set of existing paths, create a
                  // write status to add them to the Hudi table
                  List<WriteStatus> writeStatuses =
                      physicalPathToFile.entrySet().stream()
                          .filter(entry -> !existingPaths.contains(entry.getKey()))
                          .map(Map.Entry::getValue)
                          .map(
                              snapshotFile ->
                                  toWriteStatus(
                                      tableBasePath,
                                      commit,
                                      snapshotFile,
                                      Optional.of(partitionPath)))
                          .collect(Collectors.toList());
                  return ReplaceMetadata.of(
                      fileIdsToRemove.isEmpty()
                          ? Collections.emptyMap()
<<<<<<< HEAD
                          : Collections.singletonMap(getPartitionPath(file), fileIdsToRemove),
=======
                          : Collections.singletonMap(partitionPath, fileIdsToRemove),
>>>>>>> 80753e62
                      writeStatuses);
                })
            .reduce(ReplaceMetadata::combine)
            .orElse(ReplaceMetadata.EMPTY);
    // treat any partitions not present in the snapshot as dropped
    Optional<ReplaceMetadata> droppedPartitions =
        partitionPathsToDrop.stream()
            .map(
                partition -> {
                  List<String> fileIdsToRemove =
                      fsView
                          .getLatestBaseFiles(partition)
                          .map(HoodieBaseFile::getFileId)
                          .collect(Collectors.toList());
                  return ReplaceMetadata.of(
                      Collections.singletonMap(partition, fileIdsToRemove),
                      Collections.emptyList());
                })
            .reduce(ReplaceMetadata::combine);
    fsView.close();
    return droppedPartitions.map(replaceMetadata::combine).orElse(replaceMetadata);
  }

  /**
   * Converts the provided {@link OneDataFilesDiff}.
   *
   * @param oneDataFilesDiff the diff to apply to the Hudi table
   * @param commit The current commit started by the Hudi client
   * @return The information needed to create a "replace" commit for the Hudi table
   */
  ReplaceMetadata convertDiff(@NonNull OneDataFilesDiff oneDataFilesDiff, @NonNull String commit) {
    // For all removed files, group by partition and extract the file id
    Map<String, List<String>> partitionToReplacedFileIds =
        oneDataFilesDiff.getFilesRemoved().stream()
            .map(file -> new CachingPath(file.getPhysicalPath()))
            .collect(
                Collectors.groupingBy(
                    path -> getPartitionPath(tableBasePath, path),
                    Collectors.mapping(this::getFileId, Collectors.toList())));
    // For all added files, group by partition and extract the file id
    List<WriteStatus> writeStatuses =
        oneDataFilesDiff.getFilesAdded().stream()
            .map(file -> toWriteStatus(tableBasePath, commit, file, Optional.empty()))
            .collect(Collectors.toList());
    return ReplaceMetadata.of(partitionToReplacedFileIds, writeStatuses);
  }

  private String getFileId(Path filePath) {
    String fileName = filePath.getName();
    // if file was created by Hudi use original fileId, otherwise use the file name as IDs
    if (isFileCreatedByHudiWriter(fileName)) {
      return FSUtils.getFileId(fileName);
    }
    return fileName;
  }

  /**
   * Checks if the file was created by Hudi. Assumes Hudi is creating files with the default fileId
   * length and format
   *
   * @param fileName the file name
   * @return true if the file was created by Hudi, false otherwise
   */
  private boolean isFileCreatedByHudiWriter(String fileName) {
    return HUDI_BASE_FILE_PATTERN.matcher(fileName).find();
  }

  private WriteStatus toWriteStatus(
      Path tableBasePath,
      String commitTime,
      OneDataFile file,
      Optional<String> partitionPathOptional) {
    WriteStatus writeStatus = new WriteStatus();
<<<<<<< HEAD
    String fileId = getFileId(file);
    String filePath = file.getPhysicalPath().substring(tableBasePath.length() + 1);
    String fileName = filePath.substring(getPartitionPath(file).length() + 1);
    writeStatus.setFileId(fileId);
    writeStatus.setPartitionPath(getPartitionPath(file));
=======
    Path path = new CachingPath(file.getPhysicalPath());
    String partitionPath =
        partitionPathOptional.orElseGet(() -> getPartitionPath(tableBasePath, path));
    String fileId = getFileId(path);
    String filePath = file.getPhysicalPath().substring(tableBasePath.toString().length() + 1);
    String fileName = path.getName();
    writeStatus.setFileId(fileId);
    writeStatus.setPartitionPath(partitionPath);
>>>>>>> 80753e62
    HoodieDeltaWriteStat writeStat = new HoodieDeltaWriteStat();
    writeStat.setFileId(fileId);
    writeStat.setPath(
        ExternalFilePathUtil.appendCommitTimeAndExternalFileMarker(filePath, commitTime));
<<<<<<< HEAD
    writeStat.setPartitionPath(getPartitionPath(file));
=======
    writeStat.setPartitionPath(partitionPath);
>>>>>>> 80753e62
    writeStat.setNumWrites(file.getRecordCount());
    writeStat.setTotalWriteBytes(file.getFileSizeBytes());
    writeStat.setFileSizeInBytes(file.getFileSizeBytes());
    writeStat.putRecordsStats(convertColStats(fileName, file.getColumnStats()));
    writeStatus.setStat(writeStat);
    return writeStatus;
  }

  private Map<String, HoodieColumnRangeMetadata<Comparable>> convertColStats(
      String fileName, Map<OneField, ColumnStat> columnStatMap) {
    return columnStatMap.entrySet().stream()
        .filter(
            entry -> !OneType.NON_SCALAR_TYPES.contains(entry.getKey().getSchema().getDataType()))
        .map(
            entry -> {
              OneField field = entry.getKey();
              ColumnStat columnStat = entry.getValue();
              return HoodieColumnRangeMetadata.<Comparable>create(
                  fileName,
                  convertFromOneTablePath(field.getPath()),
                  (Comparable) columnStat.getRange().getMinValue(),
                  (Comparable) columnStat.getRange().getMaxValue(),
                  columnStat.getNumNulls(),
                  columnStat.getNumValues(),
                  columnStat.getTotalSize(),
                  -1L);
            })
        .collect(Collectors.toMap(HoodieColumnRangeMetadata::getColumnName, Function.identity()));
  }

  /** Holds the information needed to create a "replace" commit in the Hudi table. */
  @AllArgsConstructor(staticName = "of")
  @Value
  public static class ReplaceMetadata {
    private static final ReplaceMetadata EMPTY =
        ReplaceMetadata.of(Collections.emptyMap(), Collections.emptyList());
    Map<String, List<String>> partitionToReplacedFileIds;
    List<WriteStatus> writeStatuses;

    private ReplaceMetadata combine(ReplaceMetadata other) {
      Map<String, List<String>> partitionToReplacedFileIds =
          new HashMap<>(this.partitionToReplacedFileIds);
      partitionToReplacedFileIds.putAll(other.partitionToReplacedFileIds);
      List<WriteStatus> writeStatuses = new ArrayList<>(this.writeStatuses);
      writeStatuses.addAll(other.writeStatuses);
      return ReplaceMetadata.of(partitionToReplacedFileIds, writeStatuses);
    }
  }

<<<<<<< HEAD
  // TODO(vamshigv): This is a hack.
  private String getPartitionPath(OneDataFile file) {
    if (file.getPartitionValues() == null || file.getPartitionValues().isEmpty()) {
      return "";
    }
    return file.getPartitionValues().entrySet().stream()
        .map(entry -> (String) entry.getValue().getMinValue())
        .collect(Collectors.joining("/"));
=======
  private String getPartitionPath(Path tableBasePath, OneDataFiles files) {
    return getPartitionPath(
        tableBasePath, new CachingPath(files.getFiles().get(0).getPhysicalPath()));
  }

  private String getPartitionPath(Path tableBasePath, Path filePath) {
    String fileName = filePath.getName();
    String pathStr = filePath.toString();
    int startIndex = tableBasePath.toString().length() + 1;
    int endIndex = pathStr.length() - fileName.length() - 1;
    return endIndex <= startIndex ? "" : pathStr.substring(startIndex, endIndex);
>>>>>>> 80753e62
  }
}<|MERGE_RESOLUTION|>--- conflicted
+++ resolved
@@ -101,26 +101,15 @@
                   String partitionPath = getPartitionPath(tableBasePath, oneDataFiles);
                   // remove the partition from the set of partitions to drop since it is present in
                   // the snapshot
-<<<<<<< HEAD
-                  partitionPathsToDrop.remove(getPartitionPath(file));
-=======
                   partitionPathsToDrop.remove(partitionPath);
->>>>>>> 80753e62
                   // create a map of file path to the data file, any entries not in the hudi table
                   // will be added
                   Map<String, OneDataFile> physicalPathToFile =
                       DefaultSnapshotVisitor.extractDataFilePaths(oneDataFiles);
                   List<HoodieBaseFile> baseFiles =
-<<<<<<< HEAD
-                      // TODO(vamshigv): throws NPE from here.
-                      fsView
-                          .getLatestBaseFiles(getPartitionPath(file))
-                          .collect(Collectors.toList());
-=======
                       isTableInitialized
                           ? fsView.getLatestBaseFiles(partitionPath).collect(Collectors.toList())
                           : Collections.emptyList();
->>>>>>> 80753e62
                   Set<String> existingPaths =
                       baseFiles.stream().map(HoodieBaseFile::getPath).collect(Collectors.toSet());
                   // Mark fileIds for removal if the file paths are no longer present in the
@@ -147,11 +136,7 @@
                   return ReplaceMetadata.of(
                       fileIdsToRemove.isEmpty()
                           ? Collections.emptyMap()
-<<<<<<< HEAD
-                          : Collections.singletonMap(getPartitionPath(file), fileIdsToRemove),
-=======
                           : Collections.singletonMap(partitionPath, fileIdsToRemove),
->>>>>>> 80753e62
                       writeStatuses);
                 })
             .reduce(ReplaceMetadata::combine)
@@ -225,13 +210,6 @@
       OneDataFile file,
       Optional<String> partitionPathOptional) {
     WriteStatus writeStatus = new WriteStatus();
-<<<<<<< HEAD
-    String fileId = getFileId(file);
-    String filePath = file.getPhysicalPath().substring(tableBasePath.length() + 1);
-    String fileName = filePath.substring(getPartitionPath(file).length() + 1);
-    writeStatus.setFileId(fileId);
-    writeStatus.setPartitionPath(getPartitionPath(file));
-=======
     Path path = new CachingPath(file.getPhysicalPath());
     String partitionPath =
         partitionPathOptional.orElseGet(() -> getPartitionPath(tableBasePath, path));
@@ -240,16 +218,11 @@
     String fileName = path.getName();
     writeStatus.setFileId(fileId);
     writeStatus.setPartitionPath(partitionPath);
->>>>>>> 80753e62
     HoodieDeltaWriteStat writeStat = new HoodieDeltaWriteStat();
     writeStat.setFileId(fileId);
     writeStat.setPath(
         ExternalFilePathUtil.appendCommitTimeAndExternalFileMarker(filePath, commitTime));
-<<<<<<< HEAD
-    writeStat.setPartitionPath(getPartitionPath(file));
-=======
     writeStat.setPartitionPath(partitionPath);
->>>>>>> 80753e62
     writeStat.setNumWrites(file.getRecordCount());
     writeStat.setTotalWriteBytes(file.getFileSizeBytes());
     writeStat.setFileSizeInBytes(file.getFileSizeBytes());
@@ -299,16 +272,6 @@
     }
   }
 
-<<<<<<< HEAD
-  // TODO(vamshigv): This is a hack.
-  private String getPartitionPath(OneDataFile file) {
-    if (file.getPartitionValues() == null || file.getPartitionValues().isEmpty()) {
-      return "";
-    }
-    return file.getPartitionValues().entrySet().stream()
-        .map(entry -> (String) entry.getValue().getMinValue())
-        .collect(Collectors.joining("/"));
-=======
   private String getPartitionPath(Path tableBasePath, OneDataFiles files) {
     return getPartitionPath(
         tableBasePath, new CachingPath(files.getFiles().get(0).getPhysicalPath()));
@@ -320,6 +283,5 @@
     int startIndex = tableBasePath.toString().length() + 1;
     int endIndex = pathStr.length() - fileName.length() - 1;
     return endIndex <= startIndex ? "" : pathStr.substring(startIndex, endIndex);
->>>>>>> 80753e62
   }
 }
/*
 * Licensed to the Apache Software Foundation (ASF) under one
 * or more contributor license agreements.  See the NOTICE file
 * distributed with this work for additional information
 * regarding copyright ownership.  The ASF licenses this file
 * to you under the Apache License, Version 2.0 (the
 * "License"); you may not use this file except in compliance
 * with the License.  You may obtain a copy of the License at
 *
 *      http://www.apache.org/licenses/LICENSE-2.0
 *
 * Unless required by applicable law or agreed to in writing, software
 * distributed under the License is distributed on an "AS IS" BASIS,
 * WITHOUT WARRANTIES OR CONDITIONS OF ANY KIND, either express or implied.
 * See the License for the specific language governing permissions and
 * limitations under the License.
 */
 
package io.onetable.iceberg;

import java.io.IOException;
import java.time.Instant;
import java.util.*;
import java.util.stream.Collectors;
import java.util.stream.StreamSupport;

import lombok.*;
import lombok.extern.log4j.Log4j2;

import org.apache.hadoop.conf.Configuration;

import org.apache.iceberg.*;
<<<<<<< HEAD
import org.apache.iceberg.hadoop.HadoopFileIO;
import org.apache.iceberg.hadoop.HadoopTables;
=======
import org.apache.iceberg.catalog.Namespace;
import org.apache.iceberg.catalog.TableIdentifier;
>>>>>>> 2ef5f5be
import org.apache.iceberg.io.CloseableIterable;
import org.apache.iceberg.io.FileIO;

import io.onetable.client.PerTableConfig;
import io.onetable.exception.OneIOException;
import io.onetable.model.*;
import io.onetable.model.schema.OnePartitionField;
import io.onetable.model.schema.OneSchema;
import io.onetable.model.schema.SchemaCatalog;
import io.onetable.model.schema.SchemaVersion;
import io.onetable.model.stat.Range;
import io.onetable.model.storage.OneDataFile;
import io.onetable.model.storage.OneDataFiles;
import io.onetable.model.storage.OneDataFilesDiff;
import io.onetable.model.storage.TableFormat;
import io.onetable.spi.extractor.SourceClient;

@Log4j2
@Builder
public class IcebergSourceClient implements SourceClient<Snapshot> {
  @NonNull private final Configuration hadoopConf;
  @NonNull private final PerTableConfig sourceTableConfig;

  @Getter(lazy = true, value = AccessLevel.PACKAGE)
  private final Table sourceTable = initSourceTable();

  @Getter(lazy = true, value = AccessLevel.PACKAGE)
  private final FileIO tableOps = initTableOps();

  @Builder.Default
  private final IcebergPartitionValueConverter partitionConverter =
      IcebergPartitionValueConverter.getInstance();

  @Builder.Default
<<<<<<< HEAD
  private IcebergDataFileExtractor dataFileExtractor = IcebergDataFileExtractor.builder().build();

  private Table initSourceTable() {
    Tables tables = new HadoopTables(hadoopConf);
    return tables.load(sourceTableConfig.getTableBasePath());
=======
  private final IcebergDataFileExtractor dataFileExtractor =
      IcebergDataFileExtractor.builder().build();

  private Table initSourceTable() {
    IcebergTableManager tableManager = IcebergTableManager.of(hadoopConf);
    String[] namespace = sourceTableConfig.getNamespace();
    String tableName = sourceTableConfig.getTableName();
    TableIdentifier tableIdentifier =
        namespace == null
            ? TableIdentifier.of(tableName)
            : TableIdentifier.of(Namespace.of(namespace), tableName);
    return tableManager.getTable(
        sourceTableConfig.getIcebergCatalogConfig(),
        tableIdentifier,
        sourceTableConfig.getTableBasePath());
>>>>>>> 2ef5f5be
  }

  private FileIO initTableOps() {
    return new HadoopFileIO(hadoopConf);
  }

  @Override
  public OneTable getTable(Snapshot snapshot) {
    Table iceTable = getSourceTable();

    Table tmp = iceTable.newScan().useSnapshot(snapshot.snapshotId()).table();

    Schema iceSchema = iceTable.schemas().get(snapshot.schemaId());
    IcebergSchemaExtractor schemaExtractor = IcebergSchemaExtractor.getInstance();
    OneSchema irSchema = schemaExtractor.fromIceberg(iceSchema);

    // TODO select snapshot specific partition spec
    IcebergPartitionSpecExtractor partitionExtractor = IcebergPartitionSpecExtractor.getInstance();
    List<OnePartitionField> irPartitionFields =
        partitionExtractor.fromIceberg(iceTable.spec(), iceSchema, irSchema);

    return OneTable.builder()
        .tableFormat(TableFormat.ICEBERG)
        .basePath(iceTable.location())
        .name(iceTable.name())
        .partitioningFields(irPartitionFields)
        .latestCommitTime(Instant.ofEpochMilli(snapshot.timestampMillis()))
        .readSchema(irSchema)
        // .layoutStrategy(dataLayoutStrategy)
        .build();
  }

  @Override
  public SchemaCatalog getSchemaCatalog(OneTable table, Snapshot snapshot) {
    Table iceTable = getSourceTable();
    Integer iceSchemaId = snapshot.schemaId();
    Schema iceSchema = iceTable.schemas().get(iceSchemaId);
    IcebergSchemaExtractor schemaExtractor = IcebergSchemaExtractor.getInstance();
    OneSchema irSchema = schemaExtractor.fromIceberg(iceSchema);
    Map<SchemaVersion, OneSchema> catalog =
        Collections.singletonMap(new SchemaVersion(iceSchemaId, ""), irSchema);
    return SchemaCatalog.builder().schemas(catalog).build();
  }

  @Override
  public OneSnapshot getCurrentSnapshot() {
    Table iceTable = getSourceTable();

    Snapshot currentSnapshot = iceTable.currentSnapshot();
    OneTable irTable = getTable(currentSnapshot);
    SchemaCatalog schemaCatalog = getSchemaCatalog(irTable, currentSnapshot);

    TableScan scan = iceTable.newScan().useSnapshot(currentSnapshot.snapshotId());
    PartitionSpec partitionSpec = iceTable.spec();
    OneDataFiles oneDataFiles;
    try (CloseableIterable<FileScanTask> files = scan.planFiles()) {
      List<OneDataFile> irFiles = new ArrayList<>();
      for (FileScanTask fileScanTask : files) {
        DataFile file = fileScanTask.file();
        OneDataFile irDataFile = fromIceberg(file, partitionSpec);
        irFiles.add(irDataFile);
      }
      oneDataFiles = clusterFilesByPartition(irFiles);
    } catch (IOException e) {
      throw new OneIOException("Failed to fetch current snapshot files from Iceberg source", e);
    }

    return OneSnapshot.builder()
        .version(String.valueOf(currentSnapshot.snapshotId()))
        .table(irTable)
        .schemaCatalog(schemaCatalog)
        .dataFiles(oneDataFiles)
        .build();
  }

  private OneDataFile fromIceberg(DataFile file, PartitionSpec partitionSpec) {
    Map<OnePartitionField, Range> onePartitionFieldRangeMap =
        partitionConverter.toOneTable(file.partition(), partitionSpec);
    return dataFileExtractor.fromIceberg(file, onePartitionFieldRangeMap);
  }

  /**
   * Divides / groups a collection of {@link OneDataFile}s into {@link OneDataFiles} based on the
   * file's partition values.
   *
   * @param files a collection of files to be grouped by partition
   * @return a collection of {@link OneDataFiles}, each containing a collection of {@link
   *     OneDataFile} with the same partition values
   */
  private OneDataFiles clusterFilesByPartition(List<OneDataFile> files) {
    Map<String, List<OneDataFile>> fileClustersMap =
        files.stream().collect(Collectors.groupingBy(OneDataFile::getPartitionPath));
    List<OneDataFile> fileClustersList =
        fileClustersMap.entrySet().stream()
            .map(
                entry ->
                    OneDataFiles.collectionBuilder()
                        .partitionPath(entry.getKey())
                        .files(entry.getValue())
                        .build())
            .collect(Collectors.toList());
    return OneDataFiles.collectionBuilder().files(fileClustersList).build();
  }

  @Override
  public TableChange getTableChangeForCommit(Snapshot snapshot) {
    FileIO fileIO = getTableOps();
    Table iceTable = getSourceTable();
    PartitionSpec partitionSpec = iceTable.spec();

    Set<OneDataFile> dataFilesAdded =
        StreamSupport.stream(snapshot.addedDataFiles(fileIO).spliterator(), false)
            .map(dataFile -> fromIceberg(dataFile, partitionSpec))
            .collect(Collectors.toSet());

    Set<OneDataFile> dataFilesRemoved =
        StreamSupport.stream(snapshot.removedDataFiles(fileIO).spliterator(), false)
            .map(dataFile -> fromIceberg(dataFile, partitionSpec))
            .collect(Collectors.toSet());

    OneDataFilesDiff filesDiff =
        OneDataFilesDiff.builder()
            .filesAdded(dataFilesAdded)
            .filesRemoved(dataFilesRemoved)
            .build();

    OneTable table = getTable(snapshot);
    return TableChange.builder().tableAsOfChange(table).filesDiff(filesDiff).build();
  }

  @Override
  public CurrentCommitState<Snapshot> getCurrentCommitState(
      InstantsForIncrementalSync instantsForIncrementalSync) {
    return null;
  }

  /**
   * Refreshes the source table to get the latest metadata. This is currently used for testing
   * purposes.
   */
  void refreshSourceTable() {
    getSourceTable().refresh();
  }
}<|MERGE_RESOLUTION|>--- conflicted
+++ resolved
@@ -30,13 +30,10 @@
 import org.apache.hadoop.conf.Configuration;
 
 import org.apache.iceberg.*;
-<<<<<<< HEAD
 import org.apache.iceberg.hadoop.HadoopFileIO;
 import org.apache.iceberg.hadoop.HadoopTables;
-=======
 import org.apache.iceberg.catalog.Namespace;
 import org.apache.iceberg.catalog.TableIdentifier;
->>>>>>> 2ef5f5be
 import org.apache.iceberg.io.CloseableIterable;
 import org.apache.iceberg.io.FileIO;
 
@@ -71,13 +68,6 @@
       IcebergPartitionValueConverter.getInstance();
 
   @Builder.Default
-<<<<<<< HEAD
-  private IcebergDataFileExtractor dataFileExtractor = IcebergDataFileExtractor.builder().build();
-
-  private Table initSourceTable() {
-    Tables tables = new HadoopTables(hadoopConf);
-    return tables.load(sourceTableConfig.getTableBasePath());
-=======
   private final IcebergDataFileExtractor dataFileExtractor =
       IcebergDataFileExtractor.builder().build();
 
@@ -93,7 +83,6 @@
         sourceTableConfig.getIcebergCatalogConfig(),
         tableIdentifier,
         sourceTableConfig.getTableBasePath());
->>>>>>> 2ef5f5be
   }
 
   private FileIO initTableOps() {

/*
 * Licensed to the Apache Software Foundation (ASF) under one
 * or more contributor license agreements.  See the NOTICE file
 * distributed with this work for additional information
 * regarding copyright ownership.  The ASF licenses this file
 * to you under the Apache License, Version 2.0 (the
 * "License"); you may not use this file except in compliance
 * with the License.  You may obtain a copy of the License at
 *
 *      http://www.apache.org/licenses/LICENSE-2.0
 *
 * Unless required by applicable law or agreed to in writing, software
 * distributed under the License is distributed on an "AS IS" BASIS,
 * WITHOUT WARRANTIES OR CONDITIONS OF ANY KIND, either express or implied.
 * See the License for the specific language governing permissions and
 * limitations under the License.
 */
 
package io.onetable.iceberg;

import java.io.IOException;
import java.time.Instant;
import java.util.*;
import java.util.stream.Collectors;
import java.util.stream.StreamSupport;

import lombok.*;
import lombok.extern.log4j.Log4j2;

import org.apache.hadoop.conf.Configuration;

import org.apache.iceberg.*;
import org.apache.iceberg.catalog.Namespace;
import org.apache.iceberg.catalog.TableIdentifier;
import org.apache.iceberg.hadoop.HadoopFileIO;
import org.apache.iceberg.io.CloseableIterable;
import org.apache.iceberg.io.FileIO;

import io.onetable.client.PerTableConfig;
import io.onetable.exception.OneIOException;
import io.onetable.model.*;
import io.onetable.model.schema.OnePartitionField;
import io.onetable.model.schema.OneSchema;
import io.onetable.model.schema.SchemaCatalog;
import io.onetable.model.schema.SchemaVersion;
import io.onetable.model.stat.Range;
import io.onetable.model.storage.OneDataFile;
import io.onetable.model.storage.OneDataFiles;
import io.onetable.model.storage.OneDataFilesDiff;
import io.onetable.model.storage.TableFormat;
import io.onetable.spi.extractor.SourceClient;

@Log4j2
@Builder
public class IcebergSourceClient implements SourceClient<Snapshot> {
  @NonNull private final Configuration hadoopConf;
  @NonNull private final PerTableConfig sourceTableConfig;

  @Getter(lazy = true, value = AccessLevel.PACKAGE)
  private final Table sourceTable = initSourceTable();

  @Getter(lazy = true, value = AccessLevel.PACKAGE)
  private final FileIO tableOps = initTableOps();

  @Builder.Default
  private final IcebergPartitionValueConverter partitionConverter =
      IcebergPartitionValueConverter.getInstance();

  @Builder.Default
  private final IcebergDataFileExtractor dataFileExtractor =
      IcebergDataFileExtractor.builder().build();

  private Table initSourceTable() {
    IcebergTableManager tableManager = IcebergTableManager.of(hadoopConf);
    String[] namespace = sourceTableConfig.getNamespace();
    String tableName = sourceTableConfig.getTableName();
    TableIdentifier tableIdentifier =
        namespace == null
            ? TableIdentifier.of(tableName)
            : TableIdentifier.of(Namespace.of(namespace), tableName);
    return tableManager.getTable(
        sourceTableConfig.getIcebergCatalogConfig(),
        tableIdentifier,
        sourceTableConfig.getTableBasePath());
  }

  private FileIO initTableOps() {
    return new HadoopFileIO(hadoopConf);
  }

  @Override
  public OneTable getTable(Snapshot snapshot) {
    Table iceTable = getSourceTable();

    Table tmp = iceTable.newScan().useSnapshot(snapshot.snapshotId()).table();

    Schema iceSchema = iceTable.schemas().get(snapshot.schemaId());
    IcebergSchemaExtractor schemaExtractor = IcebergSchemaExtractor.getInstance();
    OneSchema irSchema = schemaExtractor.fromIceberg(iceSchema);

    // TODO select snapshot specific partition spec
    IcebergPartitionSpecExtractor partitionExtractor = IcebergPartitionSpecExtractor.getInstance();
    List<OnePartitionField> irPartitionFields =
        partitionExtractor.fromIceberg(iceTable.spec(), iceSchema, irSchema);

    return OneTable.builder()
        .tableFormat(TableFormat.ICEBERG)
        .basePath(iceTable.location())
        .name(iceTable.name())
        .partitioningFields(irPartitionFields)
        .latestCommitTime(Instant.ofEpochMilli(snapshot.timestampMillis()))
        .readSchema(irSchema)
        // .layoutStrategy(dataLayoutStrategy)
        .build();
  }

  @Override
  public SchemaCatalog getSchemaCatalog(OneTable table, Snapshot snapshot) {
    Table iceTable = getSourceTable();
    Integer iceSchemaId = snapshot.schemaId();
    Schema iceSchema = iceTable.schemas().get(iceSchemaId);
    IcebergSchemaExtractor schemaExtractor = IcebergSchemaExtractor.getInstance();
    OneSchema irSchema = schemaExtractor.fromIceberg(iceSchema);
    Map<SchemaVersion, OneSchema> catalog =
        Collections.singletonMap(new SchemaVersion(iceSchemaId, ""), irSchema);
    return SchemaCatalog.builder().schemas(catalog).build();
  }

  @Override
  public OneSnapshot getCurrentSnapshot() {
    Table iceTable = getSourceTable();

    Snapshot currentSnapshot = iceTable.currentSnapshot();
    OneTable irTable = getTable(currentSnapshot);
    SchemaCatalog schemaCatalog = getSchemaCatalog(irTable, currentSnapshot);

    TableScan scan = iceTable.newScan().useSnapshot(currentSnapshot.snapshotId());
    PartitionSpec partitionSpec = iceTable.spec();
    OneDataFiles oneDataFiles;
    try (CloseableIterable<FileScanTask> files = scan.planFiles()) {
      List<OneDataFile> irFiles = new ArrayList<>();
      for (FileScanTask fileScanTask : files) {
        DataFile file = fileScanTask.file();
<<<<<<< HEAD
        OneDataFile irDataFile = fromIceberg(file, partitionSpec);
=======
        Map<OnePartitionField, Range> onePartitionFieldRangeMap =
            partitionConverter.toOneTable(file.partition(), partitionSpec);
        OneDataFile irDataFile =
            dataFileExtractor.fromIceberg(file, onePartitionFieldRangeMap, irTable.getReadSchema());
>>>>>>> 881db9ca
        irFiles.add(irDataFile);
      }
      oneDataFiles = clusterFilesByPartition(irFiles);
    } catch (IOException e) {
      throw new OneIOException("Failed to fetch current snapshot files from Iceberg source", e);
    }

    return OneSnapshot.builder()
        .version(String.valueOf(currentSnapshot.snapshotId()))
        .table(irTable)
        .schemaCatalog(schemaCatalog)
        .dataFiles(oneDataFiles)
        .build();
  }

  private OneDataFile fromIceberg(DataFile file, PartitionSpec partitionSpec) {
    Map<OnePartitionField, Range> onePartitionFieldRangeMap =
        partitionConverter.toOneTable(file.partition(), partitionSpec);
    return dataFileExtractor.fromIceberg(file, onePartitionFieldRangeMap);
  }

  /**
   * Divides / groups a collection of {@link OneDataFile}s into {@link OneDataFiles} based on the
   * file's partition values.
   *
   * @param files a collection of files to be grouped by partition
   * @return a collection of {@link OneDataFiles}, each containing a collection of {@link
   *     OneDataFile} with the same partition values
   */
  private OneDataFiles clusterFilesByPartition(List<OneDataFile> files) {
    Map<String, List<OneDataFile>> fileClustersMap =
        files.stream().collect(Collectors.groupingBy(OneDataFile::getPartitionPath));
    List<OneDataFile> fileClustersList =
        fileClustersMap.entrySet().stream()
            .map(
                entry ->
                    OneDataFiles.collectionBuilder()
                        .partitionPath(entry.getKey())
                        .files(entry.getValue())
                        .build())
            .collect(Collectors.toList());
    return OneDataFiles.collectionBuilder().files(fileClustersList).build();
  }

  @Override
  public TableChange getTableChangeForCommit(Snapshot snapshot) {
    FileIO fileIO = getTableOps();
    Table iceTable = getSourceTable();
    PartitionSpec partitionSpec = iceTable.spec();

    Set<OneDataFile> dataFilesAdded =
        StreamSupport.stream(snapshot.addedDataFiles(fileIO).spliterator(), false)
            .map(dataFile -> fromIceberg(dataFile, partitionSpec))
            .collect(Collectors.toSet());

    Set<OneDataFile> dataFilesRemoved =
        StreamSupport.stream(snapshot.removedDataFiles(fileIO).spliterator(), false)
            .map(dataFile -> fromIceberg(dataFile, partitionSpec))
            .collect(Collectors.toSet());

    OneDataFilesDiff filesDiff =
        OneDataFilesDiff.builder()
            .filesAdded(dataFilesAdded)
            .filesRemoved(dataFilesRemoved)
            .build();

    OneTable table = getTable(snapshot);
    return TableChange.builder().tableAsOfChange(table).filesDiff(filesDiff).build();
  }

  @Override
  public CurrentCommitState<Snapshot> getCurrentCommitState(
      InstantsForIncrementalSync instantsForIncrementalSync) {
    return null;
  }

  /**
   * Refreshes the source table to get the latest metadata. This is currently used for testing
   * purposes.
   */
  void refreshSourceTable() {
    getSourceTable().refresh();
  }
}<|MERGE_RESOLUTION|>--- conflicted
+++ resolved
@@ -141,14 +141,7 @@
       List<OneDataFile> irFiles = new ArrayList<>();
       for (FileScanTask fileScanTask : files) {
         DataFile file = fileScanTask.file();
-<<<<<<< HEAD
-        OneDataFile irDataFile = fromIceberg(file, partitionSpec);
-=======
-        Map<OnePartitionField, Range> onePartitionFieldRangeMap =
-            partitionConverter.toOneTable(file.partition(), partitionSpec);
-        OneDataFile irDataFile =
-            dataFileExtractor.fromIceberg(file, onePartitionFieldRangeMap, irTable.getReadSchema());
->>>>>>> 881db9ca
+        OneDataFile irDataFile = fromIceberg(file, partitionSpec, irTable.getReadSchema());
         irFiles.add(irDataFile);
       }
       oneDataFiles = clusterFilesByPartition(irFiles);
@@ -164,10 +157,11 @@
         .build();
   }
 
-  private OneDataFile fromIceberg(DataFile file, PartitionSpec partitionSpec) {
+  private OneDataFile fromIceberg(
+      DataFile file, PartitionSpec partitionSpec, OneSchema readSchema) {
     Map<OnePartitionField, Range> onePartitionFieldRangeMap =
         partitionConverter.toOneTable(file.partition(), partitionSpec);
-    return dataFileExtractor.fromIceberg(file, onePartitionFieldRangeMap);
+    return dataFileExtractor.fromIceberg(file, onePartitionFieldRangeMap, readSchema);
   }
 
   /**
@@ -198,15 +192,16 @@
     FileIO fileIO = getTableOps();
     Table iceTable = getSourceTable();
     PartitionSpec partitionSpec = iceTable.spec();
+    OneTable irTable = getTable(snapshot);
 
     Set<OneDataFile> dataFilesAdded =
         StreamSupport.stream(snapshot.addedDataFiles(fileIO).spliterator(), false)
-            .map(dataFile -> fromIceberg(dataFile, partitionSpec))
+            .map(dataFile -> fromIceberg(dataFile, partitionSpec, irTable.getReadSchema()))
             .collect(Collectors.toSet());
 
     Set<OneDataFile> dataFilesRemoved =
         StreamSupport.stream(snapshot.removedDataFiles(fileIO).spliterator(), false)
-            .map(dataFile -> fromIceberg(dataFile, partitionSpec))
+            .map(dataFile -> fromIceberg(dataFile, partitionSpec, irTable.getReadSchema()))
             .collect(Collectors.toSet());
 
     OneDataFilesDiff filesDiff =

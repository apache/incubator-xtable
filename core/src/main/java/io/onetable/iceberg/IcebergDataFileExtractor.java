--- conflicted
+++ resolved
@@ -53,13 +53,8 @@
    *
    * @return Iceberg table file iterator
    */
-<<<<<<< HEAD
-  public PartitionedDataFileIterator iterator(Table iceTable, OneTable oneTable) {
+  public DataFileIterator iterator(Table iceTable, OneTable oneTable) {
     return new IcebergDataFileIterator(iceTable, oneTable);
-=======
-  public DataFileIterator iterator(Table iceTable) {
-    return new IcebergDataFileIterator(iceTable);
->>>>>>> 1935eb1f
   }
 
   public class IcebergDataFileIterator implements DataFileIterator {
@@ -107,33 +102,17 @@
       }
     }
 
-<<<<<<< HEAD
-      PartitionSpec partitionSpec = iceTable.spec();
-      CombinedScanTask combinedScan = iceScan.next();
-      List<OneDataFile> files =
-          combinedScan.files().stream()
-              .map(
-                  fileScanTask -> {
-                    DataFile dataFile = fileScanTask.file();
-                    Map<OnePartitionField, Range> onePartitionFieldRangeMap =
-                        partitionValueConverter.toOneTable(
-                            oneTable, dataFile.partition(), partitionSpec);
-                    return fromIcebergWithoutColumnStats(dataFile, onePartitionFieldRangeMap);
-                  })
-              .collect(Collectors.toList());
-      return OneDataFiles.collectionBuilder().files(files).build();
-=======
     private Iterator<OneDataFile> getCurrentScanTaskIterator(CombinedScanTask scanTask) {
       return scanTask.files().stream()
           .map(
               fileScanTask -> {
                 DataFile dataFile = fileScanTask.file();
                 Map<OnePartitionField, Range> onePartitionFieldRangeMap =
-                    partitionValueConverter.toOneTable(dataFile.partition(), iceTable.spec());
+                    partitionValueConverter.toOneTable(
+                        oneTable, dataFile.partition(), iceTable.spec());
                 return fromIcebergWithoutColumnStats(dataFile, onePartitionFieldRangeMap);
               })
           .iterator();
->>>>>>> 1935eb1f
     }
   }
 

/*
 * Licensed to the Apache Software Foundation (ASF) under one
 * or more contributor license agreements.  See the NOTICE file
 * distributed with this work for additional information
 * regarding copyright ownership.  The ASF licenses this file
 * to you under the Apache License, Version 2.0 (the
 * "License"); you may not use this file except in compliance
 * with the License.  You may obtain a copy of the License at
 *
 *      http://www.apache.org/licenses/LICENSE-2.0
 *
 * Unless required by applicable law or agreed to in writing, software
 * distributed under the License is distributed on an "AS IS" BASIS,
 * WITHOUT WARRANTIES OR CONDITIONS OF ANY KIND, either express or implied.
 * See the License for the specific language governing permissions and
 * limitations under the License.
 */
 
package io.onetable.iceberg;

import java.util.ArrayList;
import java.util.List;
import java.util.stream.Collectors;

import lombok.AllArgsConstructor;

import org.apache.iceberg.DataFile;
import org.apache.iceberg.DataFiles;
import org.apache.iceberg.FileFormat;
import org.apache.iceberg.OverwriteFiles;
import org.apache.iceberg.PartitionSpec;
import org.apache.iceberg.Schema;
import org.apache.iceberg.Table;
import org.apache.iceberg.Transaction;

import io.onetable.exception.NotSupportedException;
import io.onetable.exception.OneIOException;
import io.onetable.model.OneTable;
import io.onetable.model.storage.OneDataFile;
import io.onetable.model.storage.OneDataFilesDiff;
import io.onetable.model.storage.OneFileGroup;
import io.onetable.spi.extractor.DataFileIterator;

@AllArgsConstructor(staticName = "of")
public class IcebergDataFileUpdatesSync {
  private final IcebergColumnStatsConverter columnStatsConverter;
  private final IcebergPartitionValueConverter partitionValueConverter;

  public void applySnapshot(
      Table table,
      OneTable oneTable,
      Transaction transaction,
      List<OneFileGroup> partitionedDataFiles,
      Schema schema,
      PartitionSpec partitionSpec) {
    List<OneDataFile> currentDataFiles = new ArrayList<>();
    IcebergDataFileExtractor dataFileExtractor =
        IcebergDataFileExtractor.builder().partitionValueConverter(partitionValueConverter).build();
<<<<<<< HEAD
    try (PartitionedDataFileIterator fileIterator = dataFileExtractor.iterator(table, oneTable)) {
      fileIterator.forEachRemaining(dataFiles::add);
=======
    try (DataFileIterator fileIterator = dataFileExtractor.iterator(table)) {
      fileIterator.forEachRemaining(currentDataFiles::add);
>>>>>>> 1935eb1f
    } catch (Exception e) {
      throw new OneIOException("Failed to iterate through Iceberg data files", e);
    }

    // Sync the files diff
    OneDataFilesDiff filesDiff =
        OneDataFilesDiff.from(
            partitionedDataFiles.stream()
                .flatMap(group -> group.getFiles().stream())
                .collect(Collectors.toList()),
            currentDataFiles);
    applyDiff(transaction, filesDiff, schema, partitionSpec);
  }

  public void applyDiff(
      Transaction transaction,
      OneDataFilesDiff oneDataFilesDiff,
      Schema schema,
      PartitionSpec partitionSpec) {
    OverwriteFiles overwriteFiles = transaction.newOverwrite();
    oneDataFilesDiff
        .getFilesAdded()
        .forEach(f -> overwriteFiles.addFile(getDataFile(partitionSpec, schema, f)));
    oneDataFilesDiff
        .getFilesRemoved()
        .forEach(
            f ->
                overwriteFiles.deleteFile(
                    getDataFile(transaction.table().spec(), transaction.table().schema(), f)));
    overwriteFiles.commit();
  }

  private DataFile getDataFile(PartitionSpec partitionSpec, Schema schema, OneDataFile dataFile) {
    DataFiles.Builder builder =
        DataFiles.builder(partitionSpec)
            .withPath(dataFile.getPhysicalPath())
            .withFileSizeInBytes(dataFile.getFileSizeBytes())
            .withMetrics(
                columnStatsConverter.toIceberg(
                    schema, dataFile.getRecordCount(), dataFile.getColumnStats()))
            .withFormat(convertFileFormat(dataFile.getFileFormat()));
    if (partitionSpec.isPartitioned()) {
      builder.withPartition(
          partitionValueConverter.toIceberg(partitionSpec, schema, dataFile.getPartitionValues()));
    }
    return builder.build();
  }

  private static FileFormat convertFileFormat(io.onetable.model.storage.FileFormat fileFormat) {
    switch (fileFormat) {
      case APACHE_PARQUET:
        return FileFormat.PARQUET;
      case APACHE_ORC:
        return FileFormat.ORC;
      case APACHE_AVRO:
        return FileFormat.AVRO;
      default:
        throw new NotSupportedException(
            "Conversion to Iceberg with file format: " + fileFormat.name() + " is not supported");
    }
  }
}<|MERGE_RESOLUTION|>--- conflicted
+++ resolved
@@ -56,13 +56,8 @@
     List<OneDataFile> currentDataFiles = new ArrayList<>();
     IcebergDataFileExtractor dataFileExtractor =
         IcebergDataFileExtractor.builder().partitionValueConverter(partitionValueConverter).build();
-<<<<<<< HEAD
-    try (PartitionedDataFileIterator fileIterator = dataFileExtractor.iterator(table, oneTable)) {
-      fileIterator.forEachRemaining(dataFiles::add);
-=======
-    try (DataFileIterator fileIterator = dataFileExtractor.iterator(table)) {
+    try (DataFileIterator fileIterator = dataFileExtractor.iterator(table, oneTable)) {
       fileIterator.forEachRemaining(currentDataFiles::add);
->>>>>>> 1935eb1f
     } catch (Exception e) {
       throw new OneIOException("Failed to iterate through Iceberg data files", e);
     }

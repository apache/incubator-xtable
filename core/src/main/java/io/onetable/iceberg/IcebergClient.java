--- conflicted
+++ resolved
@@ -215,7 +215,11 @@
     return OneTableMetadata.fromMap(table.properties());
   }
 
-<<<<<<< HEAD
+  @Override
+  public TableFormat getTableFormat() {
+    return TableFormat.ICEBERG;
+  }
+
   private void rollbackCorruptCommits() {
     // There are cases when using the HadoopTables API where the table metadata json is updated but
     // the manifest file is not written, causing corruption. This is a workaround to fix the issue.
@@ -240,10 +244,5 @@
         }
       }
     }
-=======
-  @Override
-  public TableFormat getTableFormat() {
-    return TableFormat.ICEBERG;
->>>>>>> f7376374
   }
 }
/*
 * Licensed to the Apache Software Foundation (ASF) under one
 * or more contributor license agreements.  See the NOTICE file
 * distributed with this work for additional information
 * regarding copyright ownership.  The ASF licenses this file
 * to you under the Apache License, Version 2.0 (the
 * "License"); you may not use this file except in compliance
 * with the License.  You may obtain a copy of the License at
 *
 *      http://www.apache.org/licenses/LICENSE-2.0
 *
 * Unless required by applicable law or agreed to in writing, software
 * distributed under the License is distributed on an "AS IS" BASIS,
 * WITHOUT WARRANTIES OR CONDITIONS OF ANY KIND, either express or implied.
 * See the License for the specific language governing permissions and
 * limitations under the License.
 */
 
package io.onetable.spi.extractor;

import java.time.Instant;

import io.onetable.model.CurrentCommitState;
import io.onetable.model.InstantsForIncrementalSync;
import io.onetable.model.OneSnapshot;
import io.onetable.model.OneTable;
import io.onetable.model.TableChange;
import io.onetable.model.schema.SchemaCatalog;

/**
 * A client that provides the major functionality for extracting the state at a given instant in a
 * source system. The client uses {@link Instant} to represent the point in time a commit was made
 * to be as generic as possible across source table formats.
 */
public interface SourceClient<COMMIT> {
  /**
   * Extracts the {@link OneTable} definition as of the provided commit.
   *
   * @param commit the commit to consider for reading the table state
   * @return the table definition
   */
  OneTable getTable(COMMIT commit);

  /**
   * Extracts the {@link SchemaCatalog} as of the provided instant.
   *
   * @param table the current state of the table for this commit
   * @param commit the commit to consider for reading the schema catalog
   * @return the schema catalog
   */
  SchemaCatalog getSchemaCatalog(OneTable table, COMMIT commit);

  /**
<<<<<<< HEAD
   * Extracts the {@link OneSnapshot} as of current time of invocation.
   *
   * @return the current snapshot.
=======
   * Extracts the {@link OneSnapshot} as of latest state.
   *
   * @return {@link OneSnapshot} representing the current snapshot.
>>>>>>> 5adc6d11
   */
  OneSnapshot getCurrentSnapshot();

  /**
   * Extracts a {@link TableChange} for the provided commit.
   *
<<<<<<< HEAD
   * @param commit commit to capture changes for.
=======
   * @param commit commit to capture table changes for.
>>>>>>> 5adc6d11
   * @return {@link TableChange}
   */
  TableChange getTableChangeForCommit(COMMIT commit);

  /**
   * Retrieves {@link CurrentCommitState} to process based on the provided {@link
   * InstantsForIncrementalSync}.
   *
   * @param instantsForIncrementalSync The input to determine the next commits to process.
   * @return {@link CurrentCommitState} to process.
   */
  CurrentCommitState<COMMIT> getCurrentCommitState(
      InstantsForIncrementalSync instantsForIncrementalSync);
}<|MERGE_RESOLUTION|>--- conflicted
+++ resolved
@@ -51,26 +51,16 @@
   SchemaCatalog getSchemaCatalog(OneTable table, COMMIT commit);
 
   /**
-<<<<<<< HEAD
-   * Extracts the {@link OneSnapshot} as of current time of invocation.
-   *
-   * @return the current snapshot.
-=======
    * Extracts the {@link OneSnapshot} as of latest state.
    *
    * @return {@link OneSnapshot} representing the current snapshot.
->>>>>>> 5adc6d11
    */
   OneSnapshot getCurrentSnapshot();
 
   /**
    * Extracts a {@link TableChange} for the provided commit.
    *
-<<<<<<< HEAD
-   * @param commit commit to capture changes for.
-=======
    * @param commit commit to capture table changes for.
->>>>>>> 5adc6d11
    * @return {@link TableChange}
    */
   TableChange getTableChangeForCommit(COMMIT commit);
